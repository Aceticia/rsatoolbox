#!/usr/bin/env python3
# -*- coding: utf-8 -*-
"""
evaluate model performance
"""

import numpy as np
import tqdm
from collections.abc import Iterable
from pyrsa.rdm import compare
from pyrsa.inference import bootstrap_sample
from pyrsa.inference import bootstrap_sample_rdm
from pyrsa.inference import bootstrap_sample_pattern
from pyrsa.model import Model
from pyrsa.util.inference_util import input_check_model
from pyrsa.util.inference_util import default_k_pattern, default_k_rdm
from .result import Result
from .crossvalsets import sets_k_fold
from .noise_ceiling import boot_noise_ceiling
from .noise_ceiling import cv_noise_ceiling


<<<<<<< HEAD
def eval_fancy(models, data, method='cosine', fitter=None, n_cv=1,
=======
def eval_fancy(models, data, method='cosine', fitter=None,
>>>>>>> e83a8495
               k_pattern=None, k_rdm=None, N=1000, boot_noise_ceil=False,
               pattern_descriptor='index', rdm_descriptor='index'):
    """evaluates a model by k-fold crossvalidation within a bootstrap
    Then uses the correction formula to get an estimate of the variance
    of the mean.

    If a k is set to 1 no crossvalidation is performed over the
    corresponding dimension.

    Args:
        models(pyrsa.model.Model or list): Models to be evaluated
        data(pyrsa.rdm.RDMs): RDM data to use
        method(string): comparison method to use
        fitter(function): fitting method for models
        n_cv(int): number of crossvalidation runs per sample
        k_pattern(int): #folds over patterns
        k_rdm(int): #folds over rdms
        N(int): number of bootstrap samples (default: 1000)
        pattern_descriptor(string): descriptor to group patterns
        rdm_descriptor(string): descriptor to group rdms
        random(bool): randomize group assignments (default: True)

    Returns:
        numpy.ndarray: matrix of evaluations (N x k)

    """
    result_full = bootstrap_crossval(
        models, data, method=method, fitter=fitter,
        k_pattern=k_pattern, k_rdm=k_rdm, N=N,
        pattern_descriptor=pattern_descriptor, rdm_descriptor=rdm_descriptor)
    result_rdm = bootstrap_crossval(
        models, data, method=method, fitter=fitter,
        k_pattern=k_pattern, k_rdm=k_rdm, N=N, boot_type='rdm',
        pattern_descriptor=pattern_descriptor, rdm_descriptor=rdm_descriptor)
    result_pattern = bootstrap_crossval(
        models, data, method=method, fitter=fitter,
        k_pattern=k_pattern, k_rdm=k_rdm, N=N, boot_type='pattern',
        pattern_descriptor=pattern_descriptor, rdm_descriptor=rdm_descriptor)
<<<<<<< HEAD
    var_estimate = 2 * (result_rdm.variances + result_pattern.variances) \
        - result_full.variances
    var_nc_estimate = 2 * (result_rdm.noise_ceil_var
                           + result_pattern.noise_ceil_var) \
        - result_full.noise_ceil_var
=======
    eval_rdm = result_rdm.evaluations
    ok_rdm = ~np.isnan(eval_rdm[:, 0, 0])
    eval_rdm = eval_rdm[ok_rdm]
    nc_rdm = result_rdm.noise_ceiling[:, ok_rdm]
    eval_rdm = np.mean(eval_rdm, -1)
    var_rdm = np.cov(np.concatenate([eval_rdm.T, nc_rdm]))
    eval_pattern = result_pattern.evaluations
    ok_pattern = ~np.isnan(eval_pattern[:, 0, 0])
    eval_pattern = eval_pattern[ok_pattern]
    nc_pattern = result_pattern.noise_ceiling[:, ok_pattern]
    eval_pattern = np.mean(eval_pattern, -1)
    var_pattern = np.cov(np.concatenate([eval_pattern.T, nc_pattern]))
    eval_full = result_full.evaluations
    ok_full = ~np.isnan(eval_full[:, 0, 0])
    eval_full = eval_full[ok_full]
    nc_full = result_full.noise_ceiling[:, ok_full]
    eval_full = np.mean(eval_full, -1)
    var_full = np.cov(np.concatenate([eval_full.T, nc_full]))
    var_estimate = 2 * (var_rdm + var_pattern) - var_full
>>>>>>> e83a8495
    result = Result(models, result_full.evaluations, method=method,
                    cv_method='fancy',
                    noise_ceiling=result_full.noise_ceiling,
                    variances=var_estimate,
                    noise_ceil_var=var_nc_estimate,
                    dof=result_full.dof)
    return result


def eval_fixed(models, data, theta=None, method='cosine'):
    """evaluates models on data, without any bootstrapping or
    cross-validation

    Args:
        models(list of pyrsa.model.Model or list): models to be evaluated
        data(pyrsa.rdm.RDMs): data to evaluate on
        theta(numpy.ndarray): parameter vector for the models
        method(string): comparison method to use

    Returns:
        float: evaluation

    """
    models, evaluations, theta, _ = input_check_model(models, theta, None, 1)
    evaluations = np.repeat(np.expand_dims(evaluations, -1),
                            data.n_rdm, -1)
    for k in range(len(models)):
        rdm_pred = models[k].predict_rdm(theta=theta[k])
        evaluations[k] = compare(rdm_pred, data, method)
    evaluations = evaluations.reshape((1, len(models), data.n_rdm))
    noise_ceil = boot_noise_ceiling(
        data, method=method, rdm_descriptor='index')
    variances = np.cov(evaluations[0], ddof=1) \
        / evaluations.shape[-1]
    noise_ceil_var = None
    dof = evaluations.shape[-1] - 1
    result = Result(models, evaluations, method=method,
                    cv_method='fixed', noise_ceiling=noise_ceil,
                    variances=variances, dof=dof,
                    noise_ceil_var=noise_ceil_var)
    return result


def eval_bootstrap(models, data, theta=None, method='cosine', N=1000,
                   pattern_descriptor='index', rdm_descriptor='index',
                   boot_noise_ceil=True):
    """evaluates models on data
    performs bootstrapping to get a sampling distribution

    Args:
        models(pyrsa.model.Model or list): models to be evaluated
        data(pyrsa.rdm.RDMs): data to evaluate on
        theta(numpy.ndarray): parameter vector for the models
        method(string): comparison method to use
        N(int): number of samples
        pattern_descriptor(string): descriptor to group patterns for bootstrap
        rdm_descriptor(string): descriptor to group rdms for bootstrap

    Returns:
        numpy.ndarray: vector of evaluations

    """
    models, evaluations, theta, _ = \
        input_check_model(models, theta, None, N)
    noise_min = []
    noise_max = []
    for i in tqdm.trange(N):
        sample, rdm_idx, pattern_idx = \
            bootstrap_sample(data, rdm_descriptor=rdm_descriptor,
                             pattern_descriptor=pattern_descriptor)
        if len(np.unique(pattern_idx)) >= 3:
            for j, mod in enumerate(models):
                rdm_pred = mod.predict_rdm(theta=theta[j])
                rdm_pred = rdm_pred.subsample_pattern(pattern_descriptor,
                                                      pattern_idx)
                evaluations[i, j] = np.mean(compare(rdm_pred, sample,
                                                    method))
            if boot_noise_ceil:
                noise_min_sample, noise_max_sample = boot_noise_ceiling(
                    sample, method=method, rdm_descriptor=rdm_descriptor)
                noise_min.append(noise_min_sample)
                noise_max.append(noise_max_sample)
        else:
            evaluations[i, :] = np.nan
            noise_min.append(np.nan)
            noise_max.append(np.nan)
    if boot_noise_ceil:
        noise_ceil = np.array([noise_min, noise_max])
        var = np.cov(np.concatenate([evaluations.T, noise_ceil]))
        variances = var[:-2, :-2]
        noise_ceil_var = var[:, -2:]
    else:
        noise_ceil = np.array(boot_noise_ceiling(
            data, method=method, rdm_descriptor=rdm_descriptor))
        variances = np.cov(evaluations.T)
        noise_ceil_var = None
    dof = min(data.n_rdm, data.n_cond) - 1
    result = Result(models, evaluations, method=method,
                    cv_method='bootstrap', noise_ceiling=noise_ceil,
                    variances=variances, dof=dof,
                    noise_ceil_var=noise_ceil_var)
    return result


def eval_bootstrap_pattern(models, data, theta=None, method='cosine', N=1000,
                           pattern_descriptor='index', rdm_descriptor='index',
                           boot_noise_ceil=True):
    """evaluates a models on data
    performs bootstrapping over patterns to get a sampling distribution

    Args:
        models(pyrsa.model.Model or list): models to be evaluated
        data(pyrsa.rdm.RDMs): data to evaluate on
        theta(numpy.ndarray): parameter vector for the models
        method(string): comparison method to use
        N(int): number of samples
        pattern_descriptor(string): descriptor to group patterns for bootstrap
        rdm_descriptor(string): descriptor to group patterns for noise
            ceiling calculation

    Returns:
        numpy.ndarray: vector of evaluations

    """
    models, evaluations, theta, _ = \
        input_check_model(models, theta, None, N)
    noise_min = []
    noise_max = []
    for i in tqdm.trange(N):
        sample, pattern_idx = \
            bootstrap_sample_pattern(data, pattern_descriptor)
        if len(np.unique(pattern_idx)) >= 3:
            for j, mod in enumerate(models):
                rdm_pred = mod.predict_rdm(theta=theta[j])
                rdm_pred = rdm_pred.subsample_pattern(pattern_descriptor,
                                                      pattern_idx)
                evaluations[i, j] = np.mean(compare(rdm_pred, sample,
                                                    method))
            if boot_noise_ceil:
                noise_min_sample, noise_max_sample = boot_noise_ceiling(
                    sample, method=method, rdm_descriptor=rdm_descriptor)
                noise_min.append(noise_min_sample)
                noise_max.append(noise_max_sample)
        else:
            evaluations[i, :] = np.nan
            noise_min.append(np.nan)
            noise_max.append(np.nan)
    if boot_noise_ceil:
        noise_ceil = np.array([noise_min, noise_max])
        var = np.cov(np.concatenate([evaluations.T, noise_ceil]))
        variances = var[:-2, :-2]
        noise_ceil_var = var[:, -2:]
    else:
        noise_ceil = np.array(boot_noise_ceiling(
            data, method=method, rdm_descriptor=rdm_descriptor))
        variances = np.cov(evaluations.T)
        noise_ceil_var = None
    dof = data.n_cond - 1
    result = Result(models, evaluations, method=method,
                    cv_method='bootstrap_pattern', noise_ceiling=noise_ceil,
                    variances=variances, dof=dof,
                    noise_ceil_var=noise_ceil_var)
    return result


def eval_bootstrap_rdm(models, data, theta=None, method='cosine', N=1000,
                       rdm_descriptor='index', boot_noise_ceil=True):
    """evaluates models on data
    performs bootstrapping to get a sampling distribution

    Args:
        models(pyrsa.model.Model or list of these): models to be evaluated
        data(pyrsa.rdm.RDMs): data to evaluate on
        theta(numpy.ndarray): parameter vector for the models
        method(string): comparison method to use
        N(int): number of samples
        rdm_descriptor(string): rdm_descriptor to group rdms for bootstrap

    Returns:
        numpy.ndarray: vector of evaluations

    """
    models, evaluations, theta, _ = input_check_model(models, theta, None, N)
    noise_min = []
    noise_max = []
    for i in tqdm.trange(N):
        sample, rdm_idx = bootstrap_sample_rdm(data, rdm_descriptor)
        for j, mod in enumerate(models):
            rdm_pred = mod.predict_rdm(theta=theta[j])
            evaluations[i, j] = np.mean(compare(rdm_pred, sample,
                                                method))
        if boot_noise_ceil:
            noise_min_sample, noise_max_sample = boot_noise_ceiling(
                sample, method=method, rdm_descriptor=rdm_descriptor)
            noise_min.append(noise_min_sample)
            noise_max.append(noise_max_sample)
    if boot_noise_ceil:
        noise_ceil = np.array([noise_min, noise_max])
        var = np.cov(np.concatenate([evaluations.T, noise_ceil]))
        variances = var[:-2, :-2]
        noise_ceil_var = var[:, -2:]
    else:
        noise_ceil = np.array(boot_noise_ceiling(
            data, method=method, rdm_descriptor=rdm_descriptor))
        variances = np.cov(evaluations.T)
        noise_ceil_var = None
    dof = data.n_rdm - 1
    variances = np.cov(evaluations.T)
    result = Result(models, evaluations, method=method,
                    cv_method='bootstrap_rdm', noise_ceiling=noise_ceil,
                    variances=variances, dof=dof,
                    noise_ceil_var=noise_ceil_var)
    return result


def crossval(models, rdms, train_set, test_set, ceil_set=None, method='cosine',
             fitter=None, pattern_descriptor='index', calc_noise_ceil=True):
    """evaluates models on cross-validation sets

    Args:
        models(pyrsa.model.Model): models to be evaluated
        rdms(pyrsa.rdm.RDMs): full dataset
        train_set(list): a list of the training RDMs with 2-tuple entries:
            (RDMs, pattern_idx)
        test_set(list): a list of the test RDMs with 2-tuple entries:
            (RDMs, pattern_idx)
        method(string): comparison method to use
        pattern_descriptor(string): descriptor to group patterns

    Returns:
        numpy.ndarray: vector of evaluations

    """
    assert len(train_set) == len(test_set), \
        'train_set and test_set must have the same length'
    if ceil_set is not None:
        assert len(ceil_set) == len(test_set), \
            'ceil_set and test_set must have the same length'
    if isinstance(models, Model):
        models = [models]
    evaluations = []
    noise_ceil = []
    for i in range(len(train_set)):
        train = train_set[i]
        test = test_set[i]
        if (train[0].n_rdm == 0 or test[0].n_rdm == 0 or
                train[0].n_cond <= 2 or test[0].n_cond <= 2):
            evals = np.empty(len(models)) * np.nan
        else:
            models, evals, _, fitter = \
                input_check_model(models, None, fitter)
            for j, model in enumerate(models):
                theta = fitter[j](model, train[0], method=method,
                                  pattern_idx=train[1],
                                  pattern_descriptor=pattern_descriptor)
                pred = model.predict_rdm(theta)
                pred = pred.subsample_pattern(by=pattern_descriptor,
                                              value=test[1])
                evals[j] = np.mean(compare(pred, test[0], method))
            if ceil_set is None and calc_noise_ceil:
                noise_ceil.append(boot_noise_ceiling(
                    rdms.subsample_pattern(by=pattern_descriptor,
                                           value=test[1]),
                    method=method))
        evaluations.append(evals)
    evaluations = np.array(evaluations).T  # .T to switch models/set order
    evaluations = evaluations.reshape((1, len(models), len(train_set)))
    if ceil_set is not None and calc_noise_ceil:
        noise_ceil = cv_noise_ceiling(rdms, ceil_set, test_set, method=method,
                                      pattern_descriptor=pattern_descriptor)
    elif calc_noise_ceil:
        noise_ceil = np.array(noise_ceil).T
    else:
        noise_ceil = np.array([np.nan, np.nan])

    result = Result(models, evaluations, method=method,
                    cv_method='crossvalidation', noise_ceiling=noise_ceil)
    return result


def bootstrap_crossval(models, data, method='cosine', fitter=None,
                       k_pattern=None, k_rdm=None, N=1000, n_cv=2,
                       pattern_descriptor='index', rdm_descriptor='index',
                       random=True, boot_type='both', use_correction=True):
    """evaluates a set of models by k-fold crossvalidation within a bootstrap

    If a k is set to 1 no crossvalidation is performed over the
    corresponding dimension.

    As especially crossvalidation over patterns/conditions creates
    variance in the cv result for a single variance the default setting
    of n_cv=1 inflates the estimated variance. Setting this value
    higher will decrease this effect at the cost of more computation time.

    by default ks are set by pyrsa.util.inference_util.default_k_pattern
    and pyrsa.util.inference_util.default_k_rdm based on the number of
    rdms and patterns provided. the ks are then in the range 2-5.

    Args:
        models(pyrsa.model.Model): models to be evaluated
        data(pyrsa.rdm.RDMs): RDM data to use
        method(string): comparison method to use
        fitter(function): fitting method for models
        k_pattern(int): #folds over patterns
        k_rdm(int): #folds over rdms
        N(int): number of bootstrap samples (default: 1000)
        n_cv(int) : number of crossvalidation runs per sample (default: 1)
        pattern_descriptor(string): descriptor to group patterns
        rdm_descriptor(string): descriptor to group rdms
        random(bool): randomize group assignments (default: True)
        boot_type(String): which dimension to bootstrap over (default: 'both')
            alternatives: 'rdm', 'pattern'
        use_correction(bool): switch for the correction for the
            variance caused by crossvalidation (default: True)

    Returns:
        numpy.ndarray: matrix of evaluations (N x k)

    """
    if k_pattern is None:
        n_pattern = len(np.unique(data.pattern_descriptors[
            pattern_descriptor]))
        k_pattern = default_k_pattern((1 - 1 / np.exp(1)) * n_pattern)
    if k_rdm is None:
        n_rdm = len(np.unique(data.rdm_descriptors[
            rdm_descriptor]))
        k_rdm = default_k_rdm((1 - 1 / np.exp(1)) * n_rdm)
    if isinstance(models, Model):
        models = [models]
    evaluations = np.zeros((N, len(models), k_pattern * k_rdm, n_cv))
    noise_ceil = np.zeros((2, N))
    for i_sample in tqdm.trange(N):
        if boot_type == 'both':
            sample, rdm_idx, pattern_idx = bootstrap_sample(
                data,
                rdm_descriptor=rdm_descriptor,
                pattern_descriptor=pattern_descriptor)
        elif boot_type == 'pattern':
            sample, pattern_idx = bootstrap_sample_pattern(
                data,
                pattern_descriptor=pattern_descriptor)
            rdm_idx = np.unique(data.rdm_descriptors[rdm_descriptor])
        elif boot_type == 'rdm':
            sample, rdm_idx = bootstrap_sample_rdm(
                data,
                rdm_descriptor=rdm_descriptor)
            pattern_idx = np.unique(
                data.pattern_descriptors[pattern_descriptor])
        else:
            raise ValueError('boot_type not understood')
        if len(np.unique(rdm_idx)) >= k_rdm \
           and len(np.unique(pattern_idx)) >= 3 * k_pattern:
<<<<<<< HEAD
            for i_rep in range(n_cv):
                train_set, test_set, ceil_set = sets_k_fold(
                    sample,
                    pattern_descriptor=pattern_descriptor,
                    rdm_descriptor=rdm_descriptor,
                    k_pattern=k_pattern, k_rdm=k_rdm, random=random)
                for idx in range(len(test_set)):
                    test_set[idx][1] = _concat_sampling(pattern_idx,
                                                        test_set[idx][1])
                    train_set[idx][1] = _concat_sampling(pattern_idx,
                                                         train_set[idx][1])
                cv_result = crossval(
                    models, sample,
                    train_set, test_set,
                    method=method, fitter=fitter,
                    pattern_descriptor=pattern_descriptor)
                evaluations[i_sample, :, :, i_rep] = cv_result.evaluations[0]
                noise_ceil[:, i_sample] = np.mean(cv_result.noise_ceiling,
                                                  axis=-1)
=======
            train_set, test_set, ceil_set = sets_k_fold(
                sample,
                pattern_descriptor=pattern_descriptor,
                rdm_descriptor=rdm_descriptor,
                k_pattern=k_pattern, k_rdm=k_rdm, random=random)
            if k_rdm > 1 or k_pattern > 1:
                cv_nc = cv_noise_ceiling(sample, ceil_set, test_set,
                                         method=method,
                                         pattern_descriptor=pattern_descriptor)
                noise_ceil[:, i_sample] = cv_nc
            else:
                nc = boot_noise_ceiling(
                    sample,
                    method=method,
                    rdm_descriptor=rdm_descriptor)
                noise_ceil[:, i_sample] = nc

            for idx in range(len(test_set)):
                test_set[idx][1] = _concat_sampling(pattern_idx,
                                                    test_set[idx][1])
                train_set[idx][1] = _concat_sampling(pattern_idx,
                                                     train_set[idx][1])
            cv_result = crossval(
                models, sample,
                train_set, test_set,
                method=method, fitter=fitter,
                pattern_descriptor=pattern_descriptor,
                calc_noise_ceil=False)
            evaluations[i_sample, :, :] = cv_result.evaluations[0]
>>>>>>> e83a8495
        else:  # sample does not allow desired crossvalidation
            evaluations[i_sample, :, :] = np.nan
            noise_ceil[:, i_sample] = np.nan
    if boot_type == 'both':
        cv_method = 'bootstrap_crossval'
        dof = min(data.n_rdm, data.n_cond) - 1
    elif boot_type == 'pattern':
        cv_method = 'bootstrap_crossval_pattern'
        dof = data.n_cond - 1
    elif boot_type == 'rdm':
        cv_method = 'bootstrap_crossval_rdm'
        dof = data.n_rdm - 1
    eval_ok = ~np.isnan(evaluations[:, 0, 0, 0])
    if use_correction and n_cv > 1:
        # we essentially project from the two points for 1 repetition and
        # for n_cv repetitions to infinitely many cv repetitions
        evals_mean = np.mean(np.mean(evaluations[eval_ok], -1), -1)
        evals_1 = np.mean(evaluations[eval_ok], -2)
        var_mean = np.cov(evals_mean.T)
        var_1 = []
        for i in range(n_cv):
            var_1.append(np.cov(evals_1[:, :, i].T))
        var_1 = np.mean(np.array(var_1), axis=0)
        # this is the main formula for the correction:
        variances = (n_cv * var_mean - var_1) / (n_cv - 1)
        # for the noise_ceiling we are interested in the covariance,
        # which should be correct from the mean estimates, as the covariance
        # of the crossvalidation noise should be 0
        noise_ceil_nonan = noise_ceil[:, eval_ok]
        vars_nc = np.cov(np.concatenate([evals_mean.T, noise_ceil_nonan]))
        noise_ceil_var = vars_nc[:, -2:]
    else:
        if use_correction:
            raise Warning('correction requested, but only one cv run'
                          + ' per sample requested. This is invalid!'
                          + ' We do not use the correction for now.')
        evals_nonan = np.mean(np.mean(evaluations[eval_ok], -1), -1)
        noise_ceil_nonan = noise_ceil[:, eval_ok]
        variances = np.cov(np.concatenate([evals_nonan.T, noise_ceil_nonan]))
        noise_ceil_var = variances[:, -2:]
        variances = variances[:-2, :-2]
    result = Result(models, evaluations, method=method,
                    cv_method=cv_method, noise_ceiling=noise_ceil,
                    variances=variances, dof=dof,
                    noise_ceil_var=noise_ceil_var)
    return result


def _concat_sampling(sample1, sample2):
    """ computes an index vector for the sequential sampling with sample1
    and sample2
    """
    sample_out = [[i_samp1 for i_samp1 in sample1 if i_samp1 == i_samp2]
                  for i_samp2 in sample2]
    return sum(sample_out, [])<|MERGE_RESOLUTION|>--- conflicted
+++ resolved
@@ -20,11 +20,7 @@
 from .noise_ceiling import cv_noise_ceiling
 
 
-<<<<<<< HEAD
 def eval_fancy(models, data, method='cosine', fitter=None, n_cv=1,
-=======
-def eval_fancy(models, data, method='cosine', fitter=None,
->>>>>>> e83a8495
                k_pattern=None, k_rdm=None, N=1000, boot_noise_ceil=False,
                pattern_descriptor='index', rdm_descriptor='index'):
     """evaluates a model by k-fold crossvalidation within a bootstrap
@@ -63,33 +59,11 @@
         models, data, method=method, fitter=fitter,
         k_pattern=k_pattern, k_rdm=k_rdm, N=N, boot_type='pattern',
         pattern_descriptor=pattern_descriptor, rdm_descriptor=rdm_descriptor)
-<<<<<<< HEAD
     var_estimate = 2 * (result_rdm.variances + result_pattern.variances) \
         - result_full.variances
     var_nc_estimate = 2 * (result_rdm.noise_ceil_var
                            + result_pattern.noise_ceil_var) \
         - result_full.noise_ceil_var
-=======
-    eval_rdm = result_rdm.evaluations
-    ok_rdm = ~np.isnan(eval_rdm[:, 0, 0])
-    eval_rdm = eval_rdm[ok_rdm]
-    nc_rdm = result_rdm.noise_ceiling[:, ok_rdm]
-    eval_rdm = np.mean(eval_rdm, -1)
-    var_rdm = np.cov(np.concatenate([eval_rdm.T, nc_rdm]))
-    eval_pattern = result_pattern.evaluations
-    ok_pattern = ~np.isnan(eval_pattern[:, 0, 0])
-    eval_pattern = eval_pattern[ok_pattern]
-    nc_pattern = result_pattern.noise_ceiling[:, ok_pattern]
-    eval_pattern = np.mean(eval_pattern, -1)
-    var_pattern = np.cov(np.concatenate([eval_pattern.T, nc_pattern]))
-    eval_full = result_full.evaluations
-    ok_full = ~np.isnan(eval_full[:, 0, 0])
-    eval_full = eval_full[ok_full]
-    nc_full = result_full.noise_ceiling[:, ok_full]
-    eval_full = np.mean(eval_full, -1)
-    var_full = np.cov(np.concatenate([eval_full.T, nc_full]))
-    var_estimate = 2 * (var_rdm + var_pattern) - var_full
->>>>>>> e83a8495
     result = Result(models, result_full.evaluations, method=method,
                     cv_method='fancy',
                     noise_ceiling=result_full.noise_ceiling,
@@ -420,7 +394,7 @@
     if isinstance(models, Model):
         models = [models]
     evaluations = np.zeros((N, len(models), k_pattern * k_rdm, n_cv))
-    noise_ceil = np.zeros((2, N))
+    noise_ceil = np.zeros((2, N, n_cv))
     for i_sample in tqdm.trange(N):
         if boot_type == 'both':
             sample, rdm_idx, pattern_idx = bootstrap_sample(
@@ -442,13 +416,24 @@
             raise ValueError('boot_type not understood')
         if len(np.unique(rdm_idx)) >= k_rdm \
            and len(np.unique(pattern_idx)) >= 3 * k_pattern:
-<<<<<<< HEAD
             for i_rep in range(n_cv):
                 train_set, test_set, ceil_set = sets_k_fold(
                     sample,
                     pattern_descriptor=pattern_descriptor,
                     rdm_descriptor=rdm_descriptor,
                     k_pattern=k_pattern, k_rdm=k_rdm, random=random)
+                if k_rdm > 1 or k_pattern > 1:
+                    cv_nc = cv_noise_ceiling(
+                        sample, ceil_set, test_set,
+                        method=method,
+                        pattern_descriptor=pattern_descriptor)
+                    noise_ceil[:, i_sample, i_rep] = cv_nc
+                else:
+                    nc = boot_noise_ceiling(
+                        sample,
+                        method=method,
+                        rdm_descriptor=rdm_descriptor)
+                    noise_ceil[:, i_sample, i_rep] = nc
                 for idx in range(len(test_set)):
                     test_set[idx][1] = _concat_sampling(pattern_idx,
                                                         test_set[idx][1])
@@ -458,41 +443,9 @@
                     models, sample,
                     train_set, test_set,
                     method=method, fitter=fitter,
-                    pattern_descriptor=pattern_descriptor)
+                    pattern_descriptor=pattern_descriptor,
+                    calc_noise_ceil=False)
                 evaluations[i_sample, :, :, i_rep] = cv_result.evaluations[0]
-                noise_ceil[:, i_sample] = np.mean(cv_result.noise_ceiling,
-                                                  axis=-1)
-=======
-            train_set, test_set, ceil_set = sets_k_fold(
-                sample,
-                pattern_descriptor=pattern_descriptor,
-                rdm_descriptor=rdm_descriptor,
-                k_pattern=k_pattern, k_rdm=k_rdm, random=random)
-            if k_rdm > 1 or k_pattern > 1:
-                cv_nc = cv_noise_ceiling(sample, ceil_set, test_set,
-                                         method=method,
-                                         pattern_descriptor=pattern_descriptor)
-                noise_ceil[:, i_sample] = cv_nc
-            else:
-                nc = boot_noise_ceiling(
-                    sample,
-                    method=method,
-                    rdm_descriptor=rdm_descriptor)
-                noise_ceil[:, i_sample] = nc
-
-            for idx in range(len(test_set)):
-                test_set[idx][1] = _concat_sampling(pattern_idx,
-                                                    test_set[idx][1])
-                train_set[idx][1] = _concat_sampling(pattern_idx,
-                                                     train_set[idx][1])
-            cv_result = crossval(
-                models, sample,
-                train_set, test_set,
-                method=method, fitter=fitter,
-                pattern_descriptor=pattern_descriptor,
-                calc_noise_ceil=False)
-            evaluations[i_sample, :, :] = cv_result.evaluations[0]
->>>>>>> e83a8495
         else:  # sample does not allow desired crossvalidation
             evaluations[i_sample, :, :] = np.nan
             noise_ceil[:, i_sample] = np.nan
@@ -521,7 +474,7 @@
         # for the noise_ceiling we are interested in the covariance,
         # which should be correct from the mean estimates, as the covariance
         # of the crossvalidation noise should be 0
-        noise_ceil_nonan = noise_ceil[:, eval_ok]
+        noise_ceil_nonan = np.mean(noise_ceil[:, eval_ok], -1)
         vars_nc = np.cov(np.concatenate([evals_mean.T, noise_ceil_nonan]))
         noise_ceil_var = vars_nc[:, -2:]
     else:
@@ -530,7 +483,7 @@
                           + ' per sample requested. This is invalid!'
                           + ' We do not use the correction for now.')
         evals_nonan = np.mean(np.mean(evaluations[eval_ok], -1), -1)
-        noise_ceil_nonan = noise_ceil[:, eval_ok]
+        noise_ceil_nonan = np.mean(noise_ceil[:, eval_ok], -1)
         variances = np.cov(np.concatenate([evals_nonan.T, noise_ceil_nonan]))
         noise_ceil_var = variances[:, -2:]
         variances = variances[:-2, :-2]
