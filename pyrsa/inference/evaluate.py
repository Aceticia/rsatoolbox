--- conflicted
+++ resolved
@@ -20,11 +20,7 @@
 from .noise_ceiling import cv_noise_ceiling
 
 
-<<<<<<< HEAD
-def eval_fancy(models, data, method='cosine', fitter=None,
-=======
 def eval_fancy(models, data, method='cosine', fitter=None, n_cv=1,
->>>>>>> 755fc142
                k_pattern=None, k_rdm=None, N=1000, boot_noise_ceil=False,
                pattern_descriptor='index', rdm_descriptor='index'):
     """evaluates a model by k-fold crossvalidation within a bootstrap
@@ -63,33 +59,11 @@
         models, data, method=method, fitter=fitter,
         k_pattern=k_pattern, k_rdm=k_rdm, N=N, boot_type='pattern',
         pattern_descriptor=pattern_descriptor, rdm_descriptor=rdm_descriptor)
-<<<<<<< HEAD
-    eval_rdm = result_rdm.evaluations
-    ok_rdm = ~np.isnan(eval_rdm[:, 0, 0])
-    eval_rdm = eval_rdm[ok_rdm]
-    nc_rdm = result_rdm.noise_ceiling[:, ok_rdm]
-    eval_rdm = np.mean(eval_rdm, -1)
-    var_rdm = np.cov(np.concatenate([eval_rdm.T, nc_rdm]))
-    eval_pattern = result_pattern.evaluations
-    ok_pattern = ~np.isnan(eval_pattern[:, 0, 0])
-    eval_pattern = eval_pattern[ok_pattern]
-    nc_pattern = result_pattern.noise_ceiling[:, ok_pattern]
-    eval_pattern = np.mean(eval_pattern, -1)
-    var_pattern = np.cov(np.concatenate([eval_pattern.T, nc_pattern]))
-    eval_full = result_full.evaluations
-    ok_full = ~np.isnan(eval_full[:, 0, 0])
-    eval_full = eval_full[ok_full]
-    nc_full = result_full.noise_ceiling[:, ok_full]
-    eval_full = np.mean(eval_full, -1)
-    var_full = np.cov(np.concatenate([eval_full.T, nc_full]))
-    var_estimate = 2 * (var_rdm + var_pattern) - var_full
-=======
     var_estimate = 2 * (result_rdm.variances + result_pattern.variances) \
         - result_full.variances
     var_nc_estimate = 2 * (result_rdm.noise_ceil_var
                            + result_pattern.noise_ceil_var) \
         - result_full.noise_ceil_var
->>>>>>> 755fc142
     result = Result(models, result_full.evaluations, method=method,
                     cv_method='fancy',
                     noise_ceiling=result_full.noise_ceiling,
@@ -113,22 +87,6 @@
         float: evaluation
 
     """
-<<<<<<< HEAD
-    evaluations, theta, _ = input_check_model(models, theta, None, 1)
-    if isinstance(models, Model):
-        rdm_pred = models.predict_rdm(theta=theta)
-        evaluations = np.array([[compare(rdm_pred, data, method)[0]]])
-    elif isinstance(models, Iterable):
-        evaluations = np.repeat(np.expand_dims(evaluations, -1),
-                                data.n_rdm, -1)
-        for k in range(len(models)):
-            rdm_pred = models[k].predict_rdm(theta=theta[k])
-            evaluations[k] = compare(rdm_pred, data, method)
-        evaluations = evaluations.reshape((1, len(models), data.n_rdm))
-    else:
-        raise ValueError('models should be a pyrsa.model.Model or a list of'
-                         + ' such objects')
-=======
     models, evaluations, theta, _ = input_check_model(models, theta, None, 1)
     evaluations = np.repeat(np.expand_dims(evaluations, -1),
                             data.n_rdm, -1)
@@ -136,7 +94,6 @@
         rdm_pred = models[k].predict_rdm(theta=theta[k])
         evaluations[k] = compare(rdm_pred, data, method)
     evaluations = evaluations.reshape((1, len(models), data.n_rdm))
->>>>>>> 755fc142
     noise_ceil = boot_noise_ceiling(
         data, method=method, rdm_descriptor='index')
     variances = np.cov(evaluations[0], ddof=1) \
@@ -324,11 +281,7 @@
 
 def crossval(models, rdms, train_set, test_set, ceil_set=None, method='cosine',
              fitter=None, pattern_descriptor='index', calc_noise_ceil=True):
-<<<<<<< HEAD
-    """evaluates a model on cross-validation sets
-=======
     """evaluates models on cross-validation sets
->>>>>>> 755fc142
 
     Args:
         models(pyrsa.model.Model): models to be evaluated
@@ -369,33 +322,13 @@
                 pred = model.predict_rdm(theta)
                 pred = pred.subsample_pattern(by=pattern_descriptor,
                                               value=test[1])
-<<<<<<< HEAD
-                evals = np.mean(compare(pred, test[0], method))
-            elif isinstance(models, Iterable):
-                evals, _, fitter = input_check_model(models, None, fitter)
-                for j in range(len(models)):
-                    theta = fitter[j](models[j], train[0], method=method,
-                                      pattern_idx=train[1],
-                                      pattern_descriptor=pattern_descriptor)
-                    pred = models[j].predict_rdm(theta)
-                    pred = pred.subsample_pattern(by=pattern_descriptor,
-                                                  value=test[1])
-                    evals[j] = np.mean(compare(pred, test[0], method))
-=======
                 evals[j] = np.mean(compare(pred, test[0], method))
->>>>>>> 755fc142
             if ceil_set is None and calc_noise_ceil:
                 noise_ceil.append(boot_noise_ceiling(
                     rdms.subsample_pattern(by=pattern_descriptor,
                                            value=test[1]), method=method))
         evaluations.append(evals)
-<<<<<<< HEAD
-    if isinstance(models, Model):
-        models = [models]
-    evaluations = np.array(evaluations).T  # .T to switch model/set order
-=======
     evaluations = np.array(evaluations).T  # .T to switch models/set order
->>>>>>> 755fc142
     evaluations = evaluations.reshape((1, len(models), len(train_set)))
     if ceil_set is not None and calc_noise_ceil:
         noise_ceil = cv_noise_ceiling(rdms, ceil_set, test_set, method=method,
@@ -404,10 +337,6 @@
         noise_ceil = np.array(noise_ceil).T
     else:
         noise_ceil = np.array([np.nan, np.nan])
-<<<<<<< HEAD
-=======
-
->>>>>>> 755fc142
     result = Result(models, evaluations, method=method,
                     cv_method='crossvalidation', noise_ceiling=noise_ceil)
     return result
@@ -485,36 +414,6 @@
             raise ValueError('boot_type not understood')
         if len(np.unique(rdm_idx)) >= k_rdm \
            and len(np.unique(pattern_idx)) >= 3 * k_pattern:
-<<<<<<< HEAD
-            train_set, test_set, ceil_set = sets_k_fold(
-                sample,
-                pattern_descriptor=pattern_descriptor,
-                rdm_descriptor=rdm_descriptor,
-                k_pattern=k_pattern, k_rdm=k_rdm, random=random)
-            if k_rdm > 1 or k_pattern > 1:
-                cv_nc = cv_noise_ceiling(sample, ceil_set, test_set,
-                                         method=method,
-                                         pattern_descriptor=pattern_descriptor)
-                noise_ceil[:, i_sample] = cv_nc
-            else:
-                nc = boot_noise_ceiling(
-                    sample,
-                    method=method,
-                    rdm_descriptor=rdm_descriptor)
-                noise_ceil[:, i_sample] = nc
-            for idx in range(len(test_set)):
-                test_set[idx][1] = _concat_sampling(pattern_idx,
-                                                    test_set[idx][1])
-                train_set[idx][1] = _concat_sampling(pattern_idx,
-                                                     train_set[idx][1])
-            cv_result = crossval(
-                models, sample,
-                train_set, test_set,
-                method=method, fitter=fitter,
-                pattern_descriptor=pattern_descriptor,
-                calc_noise_ceil=False)
-            evaluations[i_sample, :, :] = cv_result.evaluations[0]
-=======
             for i_rep in range(n_cv):
                 train_set, test_set, ceil_set = sets_k_fold(
                     sample,
@@ -545,7 +444,6 @@
                     pattern_descriptor=pattern_descriptor,
                     calc_noise_ceil=False)
                 evaluations[i_sample, :, :, i_rep] = cv_result.evaluations[0]
->>>>>>> 755fc142
         else:  # sample does not allow desired crossvalidation
             evaluations[i_sample, :, :] = np.nan
             noise_ceil[:, i_sample] = np.nan
