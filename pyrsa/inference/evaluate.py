#!/usr/bin/env python3
# -*- coding: utf-8 -*-
"""
evaluate model performance
"""

import numpy as np
import tqdm
from collections.abc import Iterable
from pyrsa.rdm import compare
from pyrsa.inference import bootstrap_sample
from pyrsa.inference import bootstrap_sample_rdm
from pyrsa.inference import bootstrap_sample_pattern
from pyrsa.model import Model
from pyrsa.util.inference_util import input_check_model
from .result import Result
from .crossvalsets import sets_k_fold
from .noise_ceiling import boot_noise_ceiling
from .noise_ceiling import cv_noise_ceiling


def eval_fixed(models, data, theta=None, method='cosine'):
    """evaluates models on data, without any bootstrapping or
    cross-validation

    Args:
        models(list of pyrsa.model.Model): models to be evaluated
        data(pyrsa.rdm.RDMs): data to evaluate on
        theta(numpy.ndarray): parameter vector for the models
        method(string): comparison method to use

    Returns:
        float: evaluation

    """
    evaluations, theta, _ = input_check_model(models, theta, None, 1)
    if isinstance(models, Model):
        rdm_pred = models.predict_rdm(theta=theta)
        evaluations = np.array([[compare(rdm_pred, data, method)[0]]])
    elif isinstance(models, Iterable):
        for k in range(len(models)):
            rdm_pred = models[k].predict_rdm(theta=theta[k])
            evaluations[k] = np.mean(compare(rdm_pred, data, method)[0])
<<<<<<< HEAD
        evaluations = evaluations.reshape((1, len(models)))
=======
        evaluations = evaluations.reshape((1, len(model)))
>>>>>>> eb81340f
    else:
        raise ValueError('models should be a pyrsa.model.Model or a list of'
                         + ' such objects')
    noise_ceil = boot_noise_ceiling(
        data, method=method, rdm_descriptor='index')
<<<<<<< HEAD
    result = Result(models, evaluations, method=method,
=======
    result = Result(model, evaluations, method=method,
>>>>>>> eb81340f
                    cv_method='fixed', noise_ceiling=noise_ceil)
    return result


<<<<<<< HEAD
def eval_bootstrap(models, data, theta=None, method='cosine', N=1000,
                   pattern_descriptor=None, rdm_descriptor=None,
=======
def eval_bootstrap(model, data, theta=None, method='cosine', N=1000,
                   pattern_descriptor='index', rdm_descriptor='index',
>>>>>>> eb81340f
                   boot_noise_ceil=True):
    """evaluates models on data
    performs bootstrapping to get a sampling distribution

    Args:
        models(pyrsa.model.Model): models to be evaluated
        data(pyrsa.rdm.RDMs): data to evaluate on
        theta(numpy.ndarray): parameter vector for the models
        method(string): comparison method to use
        N(int): number of samples
        pattern_descriptor(string): descriptor to group patterns for bootstrap
        rdm_descriptor(string): descriptor to group rdms for bootstrap

    Returns:
        numpy.ndarray: vector of evaluations

    """
    evaluations, theta, fitter = input_check_model(models, theta, None, N)
    noise_min = []
    noise_max = []
    for i in tqdm.trange(N):
        sample, rdm_idx, pattern_idx = \
            bootstrap_sample(data, rdm_descriptor=rdm_descriptor,
                             pattern_descriptor=pattern_descriptor)
        if len(np.unique(pattern_idx)) >= 3:
            if isinstance(models, Model):
                rdm_pred = models.predict_rdm(theta=theta)
                rdm_pred = rdm_pred.subsample_pattern(pattern_descriptor,
                                                      pattern_idx)
                evaluations[i] = np.mean(compare(rdm_pred, sample, method))
            elif isinstance(models, Iterable):
                j = 0
                for mod in models:
                    rdm_pred = mod.predict_rdm(theta=theta[j])
                    rdm_pred = rdm_pred.subsample_pattern(pattern_descriptor,
                                                          pattern_idx)
                    evaluations[i, j] = np.mean(compare(rdm_pred, sample,
                                                        method))
                    j += 1
            if boot_noise_ceil:
                noise_min_sample, noise_max_sample = boot_noise_ceiling(
<<<<<<< HEAD
                    sample,
                    method=method, rdm_descriptor=rdm_descriptor)
                noise_min.append(noise_min_sample)
                noise_max.append(noise_max_sample)
        else:
            if isinstance(models, Model):
=======
                    sample, method=method, rdm_descriptor=rdm_descriptor)
                noise_min.append(noise_min_sample)
                noise_max.append(noise_max_sample)
        else:
            if isinstance(model, Model):
>>>>>>> eb81340f
                evaluations[i] = np.nan
            elif isinstance(models, Iterable):
                evaluations[i, :] = np.nan
            noise_min.append(np.nan)
            noise_max.append(np.nan)
<<<<<<< HEAD
    if isinstance(models, Model):
=======
    if isinstance(model, Model):
>>>>>>> eb81340f
        evaluations = evaluations.reshape((N, 1))
    if boot_noise_ceil:
        noise_ceil = np.array([noise_min, noise_max])
    else:
        noise_ceil = np.array(boot_noise_ceiling(
            data, method=method, rdm_descriptor=rdm_descriptor))
<<<<<<< HEAD
    result = Result(models, evaluations, method=method,
=======
    result = Result(model, evaluations, method=method,
>>>>>>> eb81340f
                    cv_method='bootstrap', noise_ceiling=noise_ceil)
    return result


<<<<<<< HEAD
def eval_bootstrap_pattern(models, data, theta=None, method='cosine', N=1000,
                           pattern_descriptor=None, rdm_descriptor=None,
=======
def eval_bootstrap_pattern(model, data, theta=None, method='cosine', N=1000,
                           pattern_descriptor='index', rdm_descriptor='index',
>>>>>>> eb81340f
                           boot_noise_ceil=True):
    """evaluates a models on data
    performs bootstrapping over patterns to get a sampling distribution

    Args:
        models(pyrsa.model.Model): models to be evaluated
        data(pyrsa.rdm.RDMs): data to evaluate on
        theta(numpy.ndarray): parameter vector for the models
        method(string): comparison method to use
        N(int): number of samples
        pattern_descriptor(string): descriptor to group patterns for bootstrap
        rdm_descriptor(string): descriptor to group patterns for noise
            ceiling calculation

    Returns:
        numpy.ndarray: vector of evaluations

    """
    evaluations, theta, fitter = input_check_model(models, theta, None, N)
    noise_min = []
    noise_max = []
    for i in tqdm.trange(N):
        sample, pattern_idx = \
            bootstrap_sample_pattern(data, pattern_descriptor)
        if len(np.unique(pattern_idx)) >= 3:
            if isinstance(models, Model):
                rdm_pred = models.predict_rdm(theta=theta)
                rdm_pred = rdm_pred.subsample_pattern(pattern_descriptor,
                                                      pattern_idx)
                evaluations[i] = np.mean(compare(rdm_pred, sample, method))
            elif isinstance(models, Iterable):
                j = 0
                for mod in models:
                    rdm_pred = mod.predict_rdm(theta=theta[j])
                    rdm_pred = rdm_pred.subsample_pattern(pattern_descriptor,
                                                          pattern_idx)
                    evaluations[i, j] = np.mean(compare(rdm_pred, sample,
                                                        method))
                    j += 1
            if boot_noise_ceil:
                noise_min_sample, noise_max_sample = boot_noise_ceiling(
                    sample, method=method, rdm_descriptor=rdm_descriptor)
                noise_min.append(noise_min_sample)
                noise_max.append(noise_max_sample)
        else:
<<<<<<< HEAD
            if isinstance(models, Model):
=======
            if isinstance(model, Model):
>>>>>>> eb81340f
                evaluations[i] = np.nan
            elif isinstance(models, Iterable):
                evaluations[i, :] = np.nan
            noise_min.append(np.nan)
            noise_max.append(np.nan)
<<<<<<< HEAD
    if isinstance(models, Model):
=======
    if isinstance(model, Model):
>>>>>>> eb81340f
        evaluations = evaluations.reshape((N, 1))
    if boot_noise_ceil:
        noise_ceil = np.array([noise_min, noise_max])
    else:
        noise_ceil = np.array(boot_noise_ceiling(
            data, method=method, rdm_descriptor=rdm_descriptor))
<<<<<<< HEAD
    result = Result(models, evaluations, method=method,
=======
    result = Result(model, evaluations, method=method,
>>>>>>> eb81340f
                    cv_method='bootstrap_pattern', noise_ceiling=noise_ceil)
    return result


<<<<<<< HEAD
def eval_bootstrap_rdm(models, data, theta=None, method='cosine', N=1000,
                       rdm_descriptor=None, boot_noise_ceil=True):
    """evaluates models on data
=======
def eval_bootstrap_rdm(model, data, theta=None, method='cosine', N=1000,
                       rdm_descriptor='index', boot_noise_ceil=True):
    """evaluates a model on data
>>>>>>> eb81340f
    performs bootstrapping to get a sampling distribution

    Args:
        models(pyrsa.model.Model): models to be evaluated
        data(pyrsa.rdm.RDMs): data to evaluate on
        theta(numpy.ndarray): parameter vector for the models
        method(string): comparison method to use
        N(int): number of samples
        rdm_descriptor(string): rdm_descriptor to group rdms for bootstrap

    Returns:
        numpy.ndarray: vector of evaluations

    """
    evaluations, theta, _ = input_check_model(models, theta, None, N)
    noise_min = []
    noise_max = []
    for i in tqdm.trange(N):
        sample, rdm_idx = bootstrap_sample_rdm(data, rdm_descriptor)
        if isinstance(models, Model):
            rdm_pred = models.predict_rdm(theta=theta)
            evaluations[i] = np.mean(compare(rdm_pred, sample, method))
        elif isinstance(models, Iterable):
            j = 0
            for mod in models:
                rdm_pred = mod.predict_rdm(theta=theta[j])
                evaluations[i, j] = np.mean(compare(rdm_pred, sample,
                                                    method))
                j += 1
        if boot_noise_ceil:
            noise_min_sample, noise_max_sample = boot_noise_ceiling(
                sample, method=method, rdm_descriptor=rdm_descriptor)
            noise_min.append(noise_min_sample)
            noise_max.append(noise_max_sample)
<<<<<<< HEAD
    if isinstance(models, Model):
=======
    if isinstance(model, Model):
>>>>>>> eb81340f
        evaluations = evaluations.reshape((N, 1))
    if boot_noise_ceil:
        noise_ceil = np.array([noise_min, noise_max])
    else:
        noise_ceil = np.array(boot_noise_ceiling(
            data, method=method, rdm_descriptor=rdm_descriptor))
<<<<<<< HEAD
    result = Result(models, evaluations, method=method,
=======
    result = Result(model, evaluations, method=method,
>>>>>>> eb81340f
                    cv_method='bootstrap_rdm', noise_ceiling=noise_ceil)
    return result


<<<<<<< HEAD
def crossval(models, rdms, train_set, test_set, ceil_set=None, method='cosine',
             fitter=None, pattern_descriptor=None):
    """evaluates models on cross-validation sets
=======
def crossval(model, rdms, train_set, test_set, ceil_set=None, method='cosine',
             fitter=None, pattern_descriptor='index'):
    """evaluates a model on cross-validation sets
>>>>>>> eb81340f

    Args:
        models(pyrsa.model.Model): models to be evaluated
        rdms(pyrsa.rdm.RDMs): full dataset
        train_set(list): a list of the training RDMs with 2-tuple entries:
            (RDMs, pattern_idx)
        test_set(list): a list of the test RDMs with 2-tuple entries:
            (RDMs, pattern_idx)
        method(string): comparison method to use
        pattern_descriptor(string): descriptor to group patterns

    Returns:
        numpy.ndarray: vector of evaluations

    """
    assert len(train_set) == len(test_set), \
        'train_set and test_set must have the same length'
    if ceil_set is not None:
        assert len(ceil_set) == len(test_set), \
            'ceil_set and test_set must have the same length'
    evaluations = []
    noise_ceil = []
    for i in range(len(train_set)):
        train = train_set[i]
        test = test_set[i]
        if (train[0].n_rdm == 0 or test[0].n_rdm == 0 or
                train[0].n_cond <= 2 or test[0].n_cond <= 2):
            if isinstance(models, Model):
                evals = np.nan
            elif isinstance(models, Iterable):
                evals = np.empty(len(models)) * np.nan
        else:
            if isinstance(models, Model):
                if fitter is None:
                    fitter = models.default_fitter
                theta = fitter(models, train[0], method=method,
                               pattern_idx=train[1],
                               pattern_descriptor=pattern_descriptor)
                pred = models.predict_rdm(theta)
                pred = pred.subsample_pattern(by=pattern_descriptor,
                                              value=test[1])
                evals = np.mean(compare(pred, test[0], method))
<<<<<<< HEAD
            elif isinstance(models, Iterable):
                evals, _, fitter = input_check_model(models, None, fitter)
                for j in range(len(models)):
                    theta = fitter[j](models[j], train[0], method=method,
                                      pattern_idx=train[1],
                                      pattern_descriptor=pattern_descriptor)
                    pred = models[j].predict_rdm(theta)
=======
            elif isinstance(model, Iterable):
                evals, _, fitter = input_check_model(model, None, fitter)
                for j in range(len(model)):
                    theta = fitter[j](
                        model[j], train[0], method=method,
                        pattern_sample=train[1],
                        pattern_descriptor=pattern_descriptor)
                    pred = model[j].predict_rdm(theta)
>>>>>>> eb81340f
                    pred = pred.subsample_pattern(by=pattern_descriptor,
                                                  value=test[1])
                    evals[j] = np.mean(compare(pred, test[0], method))
            if ceil_set is None:
                noise_ceil.append(boot_noise_ceiling(
<<<<<<< HEAD
                    rdms.subsample_pattern(by=pattern_descriptor,
                                           value=test[1]),
                    method=method))
        evaluations.append(evals)
    if isinstance(models, Model):
        models = [models]
    evaluations = np.array(evaluations).T  # .T to switch models/set order
    evaluations = evaluations.reshape((1, len(models), len(train_set)))
=======
                    rdms.subsample_pattern(
                        by=pattern_descriptor, value=test[1]),
                    method=method))
        evaluations.append(evals)
    if isinstance(model, Model):
        model = [model]
    evaluations = np.array(evaluations).T  # .T to switch model/set order
    evaluations = evaluations.reshape((1, len(model), len(train_set)))
>>>>>>> eb81340f
    if ceil_set is not None:
        noise_ceil = cv_noise_ceiling(rdms, ceil_set, test_set, method=method,
                                      pattern_descriptor=pattern_descriptor)
    else:
        noise_ceil = np.array(noise_ceil).T
    result = Result(models, evaluations, method=method,
                    cv_method='crossvalidation', noise_ceiling=noise_ceil)
    return result


def bootstrap_crossval(models, data, method='cosine', fitter=None,
                       k_pattern=5, k_rdm=5, N=1000,
                       pattern_descriptor='index', rdm_descriptor='index',
                       random=True):
    """evaluates models by k-fold crossvalidation within a bootstrap

    If a k is set to 1 no crossvalidation is performed over the
    corresponding dimension.


    Args:
        models(pyrsa.model.Model): models to be evaluated
        data(pyrsa.rdm.RDMs): RDM data to use
        method(string): comparison method to use
        fitter(function): fitting method for models
        k_pattern(int): #folds over patterns
        k_rdm(int): #folds over rdms
        N(int): number of bootstrap samples (default: 1000)
        pattern_descriptor(string): descriptor to group patterns
        rdm_descriptor(string): descriptor to group rdms
        random(bool): randomize group assignments (default: True)

    Returns:
        numpy.ndarray: matrix of evaluations (N x k)

    """
    if isinstance(models, Model):
        evaluations = np.zeros((N, 1, k_pattern * k_rdm))
    elif isinstance(models, Iterable):
        evaluations = np.zeros((N, len(models), k_pattern * k_rdm))
    noise_ceil = np.zeros((2, N))
    for i_sample in tqdm.trange(N):
<<<<<<< HEAD
        sample, rdm_idx, pattern_idx = bootstrap_sample(
            data,
            rdm_descriptor=rdm_descriptor,
            pattern_descriptor=pattern_descriptor)
        if len(np.unique(rdm_idx)) >= k_rdm \
           and len(np.unique(pattern_idx)) >= 3 * k_pattern:
=======
        sample, rdm_sample, pattern_sample = bootstrap_sample(
            data, rdm_descriptor=rdm_descriptor,
            pattern_descriptor=pattern_descriptor)
        if len(np.unique(rdm_sample)) >= k_rdm \
           and len(np.unique(pattern_sample)) >= 3 * k_pattern:
>>>>>>> eb81340f
            train_set, test_set, ceil_set = sets_k_fold(
                sample,
                pattern_descriptor=pattern_descriptor,
                rdm_descriptor=rdm_descriptor,
                k_pattern=k_pattern, k_rdm=k_rdm, random=random)
            for idx in range(len(test_set)):
                test_set[idx][1] = _concat_sampling(pattern_idx,
                                                    test_set[idx][1])
                train_set[idx][1] = _concat_sampling(pattern_idx,
                                                     train_set[idx][1])
            cv_result = crossval(
<<<<<<< HEAD
                models, sample,
                train_set, test_set,
                method=method, fitter=fitter,
                pattern_descriptor=pattern_descriptor)
            if isinstance(models, Model):
=======
                model, sample,
                train_set, test_set,
                method=method, fitter=fitter,
                pattern_descriptor=pattern_descriptor)
            if isinstance(model, Model):
>>>>>>> eb81340f
                evaluations[i_sample, 0, :] = cv_result.evaluations[0, 0]
            elif isinstance(models, Iterable):
                evaluations[i_sample, :, :] = cv_result.evaluations[0]
            noise_ceil[:, i_sample] = np.mean(cv_result.noise_ceiling, axis=-1)
        else:  # sample does not allow desired crossvalidation
<<<<<<< HEAD
            if isinstance(models, Model):
=======
            if isinstance(model, Model):
>>>>>>> eb81340f
                evaluations[i_sample, 0, :] = np.nan
            elif isinstance(models, Iterable):
                evaluations[i_sample, :, :] = np.nan
            noise_ceil[:, i_sample] = np.nan
<<<<<<< HEAD
    result = Result(models, evaluations, method=method,
=======
    result = Result(model, evaluations, method=method,
>>>>>>> eb81340f
                    cv_method='bootstrap_crossval', noise_ceiling=noise_ceil)
    return result


def _concat_sampling(sample1, sample2):
    """ computes an index vector for the sequential sampling with sample1
    and sample2
    """
    sample_out = [[i_samp1 for i_samp1 in sample1 if i_samp1 == i_samp2]
                  for i_samp2 in sample2]
    return sum(sample_out, [])<|MERGE_RESOLUTION|>--- conflicted
+++ resolved
@@ -41,32 +41,19 @@
         for k in range(len(models)):
             rdm_pred = models[k].predict_rdm(theta=theta[k])
             evaluations[k] = np.mean(compare(rdm_pred, data, method)[0])
-<<<<<<< HEAD
         evaluations = evaluations.reshape((1, len(models)))
-=======
-        evaluations = evaluations.reshape((1, len(model)))
->>>>>>> eb81340f
     else:
         raise ValueError('models should be a pyrsa.model.Model or a list of'
                          + ' such objects')
     noise_ceil = boot_noise_ceiling(
         data, method=method, rdm_descriptor='index')
-<<<<<<< HEAD
-    result = Result(models, evaluations, method=method,
-=======
-    result = Result(model, evaluations, method=method,
->>>>>>> eb81340f
+    result = Result(models, evaluations, method=method,
                     cv_method='fixed', noise_ceiling=noise_ceil)
     return result
 
 
-<<<<<<< HEAD
 def eval_bootstrap(models, data, theta=None, method='cosine', N=1000,
-                   pattern_descriptor=None, rdm_descriptor=None,
-=======
-def eval_bootstrap(model, data, theta=None, method='cosine', N=1000,
                    pattern_descriptor='index', rdm_descriptor='index',
->>>>>>> eb81340f
                    boot_noise_ceil=True):
     """evaluates models on data
     performs bootstrapping to get a sampling distribution
@@ -91,93 +78,6 @@
         sample, rdm_idx, pattern_idx = \
             bootstrap_sample(data, rdm_descriptor=rdm_descriptor,
                              pattern_descriptor=pattern_descriptor)
-        if len(np.unique(pattern_idx)) >= 3:
-            if isinstance(models, Model):
-                rdm_pred = models.predict_rdm(theta=theta)
-                rdm_pred = rdm_pred.subsample_pattern(pattern_descriptor,
-                                                      pattern_idx)
-                evaluations[i] = np.mean(compare(rdm_pred, sample, method))
-            elif isinstance(models, Iterable):
-                j = 0
-                for mod in models:
-                    rdm_pred = mod.predict_rdm(theta=theta[j])
-                    rdm_pred = rdm_pred.subsample_pattern(pattern_descriptor,
-                                                          pattern_idx)
-                    evaluations[i, j] = np.mean(compare(rdm_pred, sample,
-                                                        method))
-                    j += 1
-            if boot_noise_ceil:
-                noise_min_sample, noise_max_sample = boot_noise_ceiling(
-<<<<<<< HEAD
-                    sample,
-                    method=method, rdm_descriptor=rdm_descriptor)
-                noise_min.append(noise_min_sample)
-                noise_max.append(noise_max_sample)
-        else:
-            if isinstance(models, Model):
-=======
-                    sample, method=method, rdm_descriptor=rdm_descriptor)
-                noise_min.append(noise_min_sample)
-                noise_max.append(noise_max_sample)
-        else:
-            if isinstance(model, Model):
->>>>>>> eb81340f
-                evaluations[i] = np.nan
-            elif isinstance(models, Iterable):
-                evaluations[i, :] = np.nan
-            noise_min.append(np.nan)
-            noise_max.append(np.nan)
-<<<<<<< HEAD
-    if isinstance(models, Model):
-=======
-    if isinstance(model, Model):
->>>>>>> eb81340f
-        evaluations = evaluations.reshape((N, 1))
-    if boot_noise_ceil:
-        noise_ceil = np.array([noise_min, noise_max])
-    else:
-        noise_ceil = np.array(boot_noise_ceiling(
-            data, method=method, rdm_descriptor=rdm_descriptor))
-<<<<<<< HEAD
-    result = Result(models, evaluations, method=method,
-=======
-    result = Result(model, evaluations, method=method,
->>>>>>> eb81340f
-                    cv_method='bootstrap', noise_ceiling=noise_ceil)
-    return result
-
-
-<<<<<<< HEAD
-def eval_bootstrap_pattern(models, data, theta=None, method='cosine', N=1000,
-                           pattern_descriptor=None, rdm_descriptor=None,
-=======
-def eval_bootstrap_pattern(model, data, theta=None, method='cosine', N=1000,
-                           pattern_descriptor='index', rdm_descriptor='index',
->>>>>>> eb81340f
-                           boot_noise_ceil=True):
-    """evaluates a models on data
-    performs bootstrapping over patterns to get a sampling distribution
-
-    Args:
-        models(pyrsa.model.Model): models to be evaluated
-        data(pyrsa.rdm.RDMs): data to evaluate on
-        theta(numpy.ndarray): parameter vector for the models
-        method(string): comparison method to use
-        N(int): number of samples
-        pattern_descriptor(string): descriptor to group patterns for bootstrap
-        rdm_descriptor(string): descriptor to group patterns for noise
-            ceiling calculation
-
-    Returns:
-        numpy.ndarray: vector of evaluations
-
-    """
-    evaluations, theta, fitter = input_check_model(models, theta, None, N)
-    noise_min = []
-    noise_max = []
-    for i in tqdm.trange(N):
-        sample, pattern_idx = \
-            bootstrap_sample_pattern(data, pattern_descriptor)
         if len(np.unique(pattern_idx)) >= 3:
             if isinstance(models, Model):
                 rdm_pred = models.predict_rdm(theta=theta)
@@ -199,45 +99,92 @@
                 noise_min.append(noise_min_sample)
                 noise_max.append(noise_max_sample)
         else:
-<<<<<<< HEAD
-            if isinstance(models, Model):
-=======
-            if isinstance(model, Model):
->>>>>>> eb81340f
+            if isinstance(models, Model):
                 evaluations[i] = np.nan
             elif isinstance(models, Iterable):
                 evaluations[i, :] = np.nan
             noise_min.append(np.nan)
             noise_max.append(np.nan)
-<<<<<<< HEAD
-    if isinstance(models, Model):
-=======
-    if isinstance(model, Model):
->>>>>>> eb81340f
+    if isinstance(models, Model):
         evaluations = evaluations.reshape((N, 1))
     if boot_noise_ceil:
         noise_ceil = np.array([noise_min, noise_max])
     else:
         noise_ceil = np.array(boot_noise_ceiling(
             data, method=method, rdm_descriptor=rdm_descriptor))
-<<<<<<< HEAD
-    result = Result(models, evaluations, method=method,
-=======
-    result = Result(model, evaluations, method=method,
->>>>>>> eb81340f
+    result = Result(models, evaluations, method=method,
+                    cv_method='bootstrap', noise_ceiling=noise_ceil)
+    return result
+
+
+def eval_bootstrap_pattern(models, data, theta=None, method='cosine', N=1000,
+                           pattern_descriptor='index', rdm_descriptor='index',
+                           boot_noise_ceil=True):
+    """evaluates a models on data
+    performs bootstrapping over patterns to get a sampling distribution
+
+    Args:
+        models(pyrsa.model.Model): models to be evaluated
+        data(pyrsa.rdm.RDMs): data to evaluate on
+        theta(numpy.ndarray): parameter vector for the models
+        method(string): comparison method to use
+        N(int): number of samples
+        pattern_descriptor(string): descriptor to group patterns for bootstrap
+        rdm_descriptor(string): descriptor to group patterns for noise
+            ceiling calculation
+
+    Returns:
+        numpy.ndarray: vector of evaluations
+
+    """
+    evaluations, theta, fitter = input_check_model(models, theta, None, N)
+    noise_min = []
+    noise_max = []
+    for i in tqdm.trange(N):
+        sample, pattern_idx = \
+            bootstrap_sample_pattern(data, pattern_descriptor)
+        if len(np.unique(pattern_idx)) >= 3:
+            if isinstance(models, Model):
+                rdm_pred = models.predict_rdm(theta=theta)
+                rdm_pred = rdm_pred.subsample_pattern(pattern_descriptor,
+                                                      pattern_idx)
+                evaluations[i] = np.mean(compare(rdm_pred, sample, method))
+            elif isinstance(models, Iterable):
+                j = 0
+                for mod in models:
+                    rdm_pred = mod.predict_rdm(theta=theta[j])
+                    rdm_pred = rdm_pred.subsample_pattern(pattern_descriptor,
+                                                          pattern_idx)
+                    evaluations[i, j] = np.mean(compare(rdm_pred, sample,
+                                                        method))
+                    j += 1
+            if boot_noise_ceil:
+                noise_min_sample, noise_max_sample = boot_noise_ceiling(
+                    sample, method=method, rdm_descriptor=rdm_descriptor)
+                noise_min.append(noise_min_sample)
+                noise_max.append(noise_max_sample)
+        else:
+            if isinstance(models, Model):
+                evaluations[i] = np.nan
+            elif isinstance(models, Iterable):
+                evaluations[i, :] = np.nan
+            noise_min.append(np.nan)
+            noise_max.append(np.nan)
+    if isinstance(models, Model):
+        evaluations = evaluations.reshape((N, 1))
+    if boot_noise_ceil:
+        noise_ceil = np.array([noise_min, noise_max])
+    else:
+        noise_ceil = np.array(boot_noise_ceiling(
+            data, method=method, rdm_descriptor=rdm_descriptor))
+    result = Result(models, evaluations, method=method,
                     cv_method='bootstrap_pattern', noise_ceiling=noise_ceil)
     return result
 
 
-<<<<<<< HEAD
 def eval_bootstrap_rdm(models, data, theta=None, method='cosine', N=1000,
-                       rdm_descriptor=None, boot_noise_ceil=True):
+                       rdm_descriptor='index', boot_noise_ceil=True):
     """evaluates models on data
-=======
-def eval_bootstrap_rdm(model, data, theta=None, method='cosine', N=1000,
-                       rdm_descriptor='index', boot_noise_ceil=True):
-    """evaluates a model on data
->>>>>>> eb81340f
     performs bootstrapping to get a sampling distribution
 
     Args:
@@ -272,35 +219,21 @@
                 sample, method=method, rdm_descriptor=rdm_descriptor)
             noise_min.append(noise_min_sample)
             noise_max.append(noise_max_sample)
-<<<<<<< HEAD
-    if isinstance(models, Model):
-=======
-    if isinstance(model, Model):
->>>>>>> eb81340f
+    if isinstance(models, Model):
         evaluations = evaluations.reshape((N, 1))
     if boot_noise_ceil:
         noise_ceil = np.array([noise_min, noise_max])
     else:
         noise_ceil = np.array(boot_noise_ceiling(
             data, method=method, rdm_descriptor=rdm_descriptor))
-<<<<<<< HEAD
-    result = Result(models, evaluations, method=method,
-=======
-    result = Result(model, evaluations, method=method,
->>>>>>> eb81340f
+    result = Result(models, evaluations, method=method,
                     cv_method='bootstrap_rdm', noise_ceiling=noise_ceil)
     return result
 
 
-<<<<<<< HEAD
 def crossval(models, rdms, train_set, test_set, ceil_set=None, method='cosine',
-             fitter=None, pattern_descriptor=None):
+             fitter=None, pattern_descriptor='index'):
     """evaluates models on cross-validation sets
-=======
-def crossval(model, rdms, train_set, test_set, ceil_set=None, method='cosine',
-             fitter=None, pattern_descriptor='index'):
-    """evaluates a model on cross-validation sets
->>>>>>> eb81340f
 
     Args:
         models(pyrsa.model.Model): models to be evaluated
@@ -343,7 +276,6 @@
                 pred = pred.subsample_pattern(by=pattern_descriptor,
                                               value=test[1])
                 evals = np.mean(compare(pred, test[0], method))
-<<<<<<< HEAD
             elif isinstance(models, Iterable):
                 evals, _, fitter = input_check_model(models, None, fitter)
                 for j in range(len(models)):
@@ -351,22 +283,11 @@
                                       pattern_idx=train[1],
                                       pattern_descriptor=pattern_descriptor)
                     pred = models[j].predict_rdm(theta)
-=======
-            elif isinstance(model, Iterable):
-                evals, _, fitter = input_check_model(model, None, fitter)
-                for j in range(len(model)):
-                    theta = fitter[j](
-                        model[j], train[0], method=method,
-                        pattern_sample=train[1],
-                        pattern_descriptor=pattern_descriptor)
-                    pred = model[j].predict_rdm(theta)
->>>>>>> eb81340f
                     pred = pred.subsample_pattern(by=pattern_descriptor,
                                                   value=test[1])
                     evals[j] = np.mean(compare(pred, test[0], method))
             if ceil_set is None:
                 noise_ceil.append(boot_noise_ceiling(
-<<<<<<< HEAD
                     rdms.subsample_pattern(by=pattern_descriptor,
                                            value=test[1]),
                     method=method))
@@ -375,16 +296,6 @@
         models = [models]
     evaluations = np.array(evaluations).T  # .T to switch models/set order
     evaluations = evaluations.reshape((1, len(models), len(train_set)))
-=======
-                    rdms.subsample_pattern(
-                        by=pattern_descriptor, value=test[1]),
-                    method=method))
-        evaluations.append(evals)
-    if isinstance(model, Model):
-        model = [model]
-    evaluations = np.array(evaluations).T  # .T to switch model/set order
-    evaluations = evaluations.reshape((1, len(model), len(train_set)))
->>>>>>> eb81340f
     if ceil_set is not None:
         noise_ceil = cv_noise_ceiling(rdms, ceil_set, test_set, method=method,
                                       pattern_descriptor=pattern_descriptor)
@@ -427,20 +338,12 @@
         evaluations = np.zeros((N, len(models), k_pattern * k_rdm))
     noise_ceil = np.zeros((2, N))
     for i_sample in tqdm.trange(N):
-<<<<<<< HEAD
         sample, rdm_idx, pattern_idx = bootstrap_sample(
             data,
             rdm_descriptor=rdm_descriptor,
             pattern_descriptor=pattern_descriptor)
         if len(np.unique(rdm_idx)) >= k_rdm \
            and len(np.unique(pattern_idx)) >= 3 * k_pattern:
-=======
-        sample, rdm_sample, pattern_sample = bootstrap_sample(
-            data, rdm_descriptor=rdm_descriptor,
-            pattern_descriptor=pattern_descriptor)
-        if len(np.unique(rdm_sample)) >= k_rdm \
-           and len(np.unique(pattern_sample)) >= 3 * k_pattern:
->>>>>>> eb81340f
             train_set, test_set, ceil_set = sets_k_fold(
                 sample,
                 pattern_descriptor=pattern_descriptor,
@@ -452,38 +355,22 @@
                 train_set[idx][1] = _concat_sampling(pattern_idx,
                                                      train_set[idx][1])
             cv_result = crossval(
-<<<<<<< HEAD
                 models, sample,
                 train_set, test_set,
                 method=method, fitter=fitter,
                 pattern_descriptor=pattern_descriptor)
             if isinstance(models, Model):
-=======
-                model, sample,
-                train_set, test_set,
-                method=method, fitter=fitter,
-                pattern_descriptor=pattern_descriptor)
-            if isinstance(model, Model):
->>>>>>> eb81340f
                 evaluations[i_sample, 0, :] = cv_result.evaluations[0, 0]
             elif isinstance(models, Iterable):
                 evaluations[i_sample, :, :] = cv_result.evaluations[0]
             noise_ceil[:, i_sample] = np.mean(cv_result.noise_ceiling, axis=-1)
         else:  # sample does not allow desired crossvalidation
-<<<<<<< HEAD
-            if isinstance(models, Model):
-=======
-            if isinstance(model, Model):
->>>>>>> eb81340f
+            if isinstance(models, Model):
                 evaluations[i_sample, 0, :] = np.nan
             elif isinstance(models, Iterable):
                 evaluations[i_sample, :, :] = np.nan
             noise_ceil[:, i_sample] = np.nan
-<<<<<<< HEAD
-    result = Result(models, evaluations, method=method,
-=======
-    result = Result(model, evaluations, method=method,
->>>>>>> eb81340f
+    result = Result(models, evaluations, method=method,
                     cv_method='bootstrap_crossval', noise_ceiling=noise_ceil)
     return result
 
