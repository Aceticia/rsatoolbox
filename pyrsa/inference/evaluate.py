--- conflicted
+++ resolved
@@ -150,16 +150,6 @@
                 rdm_pred = model.predict_rdm(theta=theta)
                 rdm_pred = rdm_pred.subsample_pattern(pattern_descriptor,
                                                       pattern_sample)
-<<<<<<< HEAD
-                evaluations[i, j] = np.mean(compare(rdm_pred, sample,
-                                                    method))
-                j += 1
-        if boot_noise_ceil:
-            noise_min_sample, noise_max_sample = boot_noise_ceiling(sample,
-                method=method, rdm_descriptor=rdm_descriptor)
-            noise_min.append(noise_min_sample)
-            noise_max.append(noise_max_sample)
-=======
                 evaluations[i] = np.mean(compare(rdm_pred, sample, method))
             elif isinstance(model, Iterable):
                 j = 0
@@ -182,7 +172,6 @@
                 evaluations[i, :] = np.nan
             noise_min.append(np.nan)
             noise_max.append(np.nan)
->>>>>>> 2266a09c
     if isinstance(model, Model):
         evaluations = evaluations.reshape((N,1))
     if boot_noise_ceil:
