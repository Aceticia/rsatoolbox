#!/usr/bin/env python3
# -*- coding: utf-8 -*-
"""
Created on Fri Dec  6 13:01:12 2019

@author: heiko
"""
import numpy as np
import scipy.stats
import scipy.sparse.linalg as s_lin
from scipy.stats._stats import _kendall_dis
from pyrsa.util.matrix import pairwise_contrast_sparse
from pyrsa.util.rdm_utils import _get_n_from_reduced_vectors
<<<<<<< HEAD


=======
from pyrsa.util.matrix import row_col_indicator_G

>>>>>>> 7ca291a9
def compare(rdm1, rdm2, method='cosine', sigma_k=None):
    """calculates the distances between two RDMs objects using a chosen method

    Args:
        rdm1 (pyrsa.rdm.RDMs):
            first set of RDMs
        rdm2 (pyrsa.rdm.RDMs):
            second set of RDMs
        method (string):
            which method to use, options are:
            'cosine' = cosine distance
            'spearman' = spearman rank correlation distance
            'corr' = pearson correlation distance
            'kendall' = kendall-tau based distance
    Returns:
        numpy.ndarray: dist:
            dissimilarity between the two RDMs

    """
    if method == 'cosine':
        dist = compare_cosine(rdm1, rdm2)
    elif method == 'spearman':
        dist = compare_spearman(rdm1, rdm2)
    elif method == 'corr':
        dist = compare_correlation(rdm1, rdm2)
    elif method == 'kendall' or method == 'tau-b':
        dist = compare_kendall_tau(rdm1, rdm2)
    elif method == 'tau-a':
        dist = compare_kendall_tau_a(rdm1, rdm2)
    elif method == 'corr_cov':
        dist = compare_correlation_cov_weighted(rdm1, rdm2, sigma_k=sigma_k)
    elif method == 'cosine_cov':
        dist = compare_cosine_cov_weighted(rdm1, rdm2, sigma_k=sigma_k)
<<<<<<< HEAD
    elif method == 'rho-a':
        dist = compare_rho_a(rdm1, rdm2)
=======
>>>>>>> 7ca291a9
    else:
        raise ValueError('Unknown RDM comparison method requested!')
    return dist


def compare_cosine(rdm1, rdm2):
    """calculates the cosine distances between two RDMs objects

    Args:
        rdm1 (pyrsa.rdm.RDMs):
            first set of RDMs
        rdm2 (pyrsa.rdm.RDMs):
            second set of RDMs
    Returns:
        numpy.ndarray: dist
            cosine distance between the two RDMs

    """
    vector1, vector2 = _parse_input_rdms(rdm1, rdm2)
    sim = _cosine(vector1, vector2)
    return 1 - sim


def compare_correlation(rdm1, rdm2):
    """calculates the correlation distances between two RDMs objects

    Args:
        rdm1 (pyrsa.rdm.RDMs):
            first set of RDMs
        rdm2 (pyrsa.rdm.RDMs):
            second set of RDMs
    Returns:
        numpy.ndarray: dist:
            correlation distance between the two RDMs

    """
    vector1, vector2 = _parse_input_rdms(rdm1, rdm2)
    # compute by subtracting the mean and then calculating cosine similarity
    vector1 = vector1 - np.mean(vector1, 1, keepdims=True)
    vector2 = vector2 - np.mean(vector2, 1, keepdims=True)
    sim = _cosine(vector1, vector2)
    return 1 - sim


def compare_cosine_cov_weighted(rdm1, rdm2, sigma_k=None):
    """calculates the cosine distances between two RDMs objects

    Args:
        rdm1 (pyrsa.rdm.RDMs):
            first set of RDMs
        rdm2 (pyrsa.rdm.RDMs):
            second set of RDMs
    Returns:
        numpy.ndarray: dist:
            cosine distance between the two RDMs

    """
    vector1, vector2 = _parse_input_rdms(rdm1, rdm2)
    sim = _cosine_cov_weighted(vector1, vector2, sigma_k)
    return 1 - sim


def compare_correlation_cov_weighted(rdm1, rdm2, sigma_k=None):
    """calculates the correlation distances between two RDMs objects

    Args:
        rdm1 (pyrsa.rdm.RDMs):
            first set of RDMs
        rdm2 (pyrsa.rdm.RDMs):
            second set of RDMs
    Returns:
        numpy.ndarray: dist:
            correlation distance between the two RDMs

    """
    vector1, vector2 = _parse_input_rdms(rdm1, rdm2)
<<<<<<< HEAD
=======
    # compute by subtracting the mean and then calculating cosine similarity
>>>>>>> 7ca291a9
    vector1 = vector1 - np.mean(vector1, 1, keepdims=True)
    vector2 = vector2 - np.mean(vector2, 1, keepdims=True)
    sim = _cosine_cov_weighted(vector1, vector2, sigma_k)
    return 1 - sim


def compare_spearman(rdm1, rdm2):
    """calculates the spearman rank correlation distances between
    two RDMs objects

    Args:
        rdm1 (pyrsa.rdm.RDMs):
            first set of RDMs
        rdm2 (pyrsa.rdm.RDMs):
            second set of RDMs
    Returns:
        numpy.ndarray: dist:
            rank correlation distance between the two RDMs

    """
    vector1, vector2 = _parse_input_rdms(rdm1, rdm2)
    vector1 = np.apply_along_axis(scipy.stats.rankdata, 1, vector1)
    vector2 = np.apply_along_axis(scipy.stats.rankdata, 1, vector2)
    vector1 = vector1 - np.mean(vector1, 1, keepdims=True)
    vector2 = vector2 - np.mean(vector2, 1, keepdims=True)
    sim = _cosine(vector1, vector2)
    return 1 - sim


def compare_rho_a(rdm1, rdm2):
    """calculates the spearman rank correlation distances between
    two RDMs objects

    Args:
        rdm1 (pyrsa.rdm.RDMs):
            first set of RDMs
        rdm2 (pyrsa.rdm.RDMs):
            second set of RDMs
    Returns:
        numpy.ndarray: dist:
            rank correlation distance between the two RDMs

    """
    vector1, vector2 = _parse_input_rdms(rdm1, rdm2)
    vector1 = np.apply_along_axis(scipy.stats.rankdata, 1, vector1)
    vector2 = np.apply_along_axis(scipy.stats.rankdata, 1, vector2)
    vector1 = vector1 - np.mean(vector1, 1, keepdims=True)
    vector2 = vector2 - np.mean(vector2, 1, keepdims=True)
    n = vector1.shape[1]
    sim = np.einsum('ij,kj->ik', vector1, vector2) / (n ** 3 - n) * 12
    return 1 - sim


def compare_kendall_tau(rdm1, rdm2):
    """calculates the Kendall-tau b based distance between two RDMs objects.
    Kendall-tau b is the version, which corrects for ties.
    We here use the implementation from scipy.

        Args:
            rdm1 (pyrsa.rdm.RDMs):
                first set of RDMs
            rdm2 (pyrsa.rdm.RDMs):
                second set of RDMs
        Returns:
            numpy.ndarray: dist:
                kendall-tau based distance between the two RDMs
    """
    vector1, vector2 = _parse_input_rdms(rdm1, rdm2)
    sim = _all_combinations(vector1, vector2, _kendall_tau)
    return 1 - sim


def compare_kendall_tau_a(rdm1, rdm2):
    """calculates the Kendall-tau a based distance between two RDMs objects.
    adequate when some models predict ties

        Args:
            rdm1 (pyrsa.rdm.RDMs):
                first set of RDMs
            rdm2 (pyrsa.rdm.RDMs):
                second set of RDMs
        Returns:
            numpy.ndarray: dist:
                kendall-tau a based distance between the two RDMs
    """
    vector1, vector2 = _parse_input_rdms(rdm1, rdm2)
    sim = _all_combinations(vector1, vector2, _tau_a)
    return 1 - sim


def _all_combinations(vectors1, vectors2, func):
    """runs a function func on all combinations of v1 in vectors1
    and v2 in vectors2 and puts the results into an array

    Args:
        vectors1 (numpy.ndarray):
            first set of values
        vectors1 (numpy.ndarray):
            second set of values
        func (function):
            function to be applied, should take two input vectors
            and return one scalar
    Returns:
        numpy.ndarray: value: function result over all pairs

    """
    value = np.empty((len(vectors1), len(vectors2)))
    k1 = 0
    for v1 in vectors1:
        k2 = 0
        for v2 in vectors2:
            value[k1, k2] = func(v1, v2)
            k2 += 1
        k1 += 1
    return value


<<<<<<< HEAD
def _cosine_cov_weighted(vector1, vector2, sigma_k=None):
=======
def _cosine_cov_weighted_slow(vector1, vector2, sigma_k=None):
>>>>>>> 7ca291a9
    """computes the cosine angles between two sets of vectors

    Args:
        vector1 (numpy.ndarray):
            first vectors (2D)
        vector1 (numpy.ndarray):
            second vectors (2D)
        sigma_k (Matrix):
            optional, covariance between pattern estimates

    Returns:
        cos (float):
            cosine angle between vectors

    """
    n_cond = _get_n_from_reduced_vectors(vector1)
    v = _get_v(n_cond, sigma_k)
<<<<<<< HEAD
=======
    # compute V^-1 vector1/2 for all vectors by solving Vx = vector1/2
>>>>>>> 7ca291a9
    vector1_m = np.array([scipy.sparse.linalg.cg(v, vector1[i], atol=0)[0]
                          for i in range(vector1.shape[0])])
    vector2_m = np.array([scipy.sparse.linalg.cg(v, vector2[i], atol=0)[0]
                          for i in range(vector2.shape[0])])
<<<<<<< HEAD
    cos = np.einsum('ij,kj->ik', vector1, vector2_m)
    cos /= np.sqrt(np.einsum('ij,ij->i', vector1,
                             vector1_m)).reshape((-1, 1))
=======
    # compute the inner products v1^T (V^-1 v2) for all combinations
    cos = np.einsum('ij,kj->ik', vector1, vector2_m)
    # divide by sqrt(v1^T (V^-1 v1))
    cos /= np.sqrt(np.einsum('ij,ij->i', vector1,
                             vector1_m)).reshape((-1, 1))
    # divide by sqrt(v2^T (V^-1 v2))
>>>>>>> 7ca291a9
    cos /= np.sqrt(np.einsum('ij,ij->i', vector2,
                             vector2_m)).reshape((1, -1))
    return cos


<<<<<<< HEAD
=======
def _cosine_cov_weighted(vector1, vector2, sigma_k=None):
    """computes the cosine angles between two sets of vectors
    weighted by the covariance - linearCKA

    Args:
        vector1 (numpy.ndarray):
            first vectors (2D)
        vector1 (numpy.ndarray):
            second vectors (2D)

    Returns:
        cos (float):
            cosine angle between vectors (linear CKA)

    """
    if sigma_k is not None:
        cos = _cosine_cov_weighted_slow(vector1, vector2, sigma_k=sigma_k)
    else:
        # Compute the extended version of RDM vectors in whitened space 
        vector1_m = _cov_weighting(vector1)
        vector2_m = _cov_weighting(vector2)
        # compute the inner products v1^T V^-1 v2 for all combinations
        cos = np.einsum('ij,kj->ik', vector1_m, vector2_m)
        # divide by sqrt(v1^T V^-1 v1)
        cos /= np.sqrt(np.einsum('ij,ij->i', vector1_m,
                                 vector1_m)).reshape((-1, 1))
        # divide by sqrt(v2^T V^-1 v2)
        cos /= np.sqrt(np.einsum('ij,ij->i', vector2_m,
                                 vector2_m)).reshape((1, -1))
    return cos


def _cov_weighting(vector):
    """Transforms a array of RDM vectors in to representation 
    in which the elements are isotropic. This is a stretched-out 
    second moment matrix, with the diagonal elements appended.
    To account for the fact that the off-diagonal elements are
    only there once, they are multipled by 2

    Args:
        vector (numpy.ndarray):
            RDM vectors (2D) N x n_dist 
    Returns:
        vector_w:
            weighted vectors (M x n_dist + n_cond) 
    """
    N, n_dist = vector.shape
    n_cond = _get_n_from_reduced_vectors(vector)
    vector_w = -0.5 * np.c_[vector,np.zeros((N, n_cond))]
    rowI, colI = row_col_indicator_G(n_cond)
    sumI  = rowI + colI
    m = vector_w @ sumI / n_cond # Column and row means
    mm = np.sum(vector_w * 2,axis=1) / (n_cond * n_cond) # Overall mean
    mm = mm.reshape(-1,1)
    # subtract the column and row means and add overall mean
    vector_w = vector_w - m @ sumI.T + mm
    # Weight the off-diagnoal terms double 
    vector_w[:,:n_dist] = vector_w[:,:n_dist] * np.sqrt(2)
    return vector_w


>>>>>>> 7ca291a9
def _cosine(vector1, vector2):
    """computes the cosine angles between two sets of vectors

    Args:
        vector1 (numpy.ndarray):
            first vectors (2D)
        vector1 (numpy.ndarray):
            second vectors (2D)
    Returns:
        cos (float):
            cosine angle between vectors

    """
    # compute all inner products
    cos = np.einsum('ij,kj->ik', vector1, vector2)
    # divide by sqrt of the inner products with themselves
    cos /= np.sqrt(np.einsum('ij,ij->i', vector1, vector1)).reshape((-1, 1))
    cos /= np.sqrt(np.einsum('ij,ij->i', vector2, vector2)).reshape((1, -1))
    return cos


def _kendall_tau(vector1, vector2):
    """computes the kendall-tau between two vectors

    Args:
        vector1 (numpy.ndarray):
            first vector
        vector1 (numpy.ndarray):
            second vector
    Returns:
        tau (float):
            kendall-tau

    """
    tau = scipy.stats.kendalltau(vector1, vector2).correlation
    return tau


def _tau_a(vector1, vector2):
    """computes kendall-tau a between two vectors
    based on modifying scipy.stats.kendalltau

    Args:
        vector1 (numpy.ndarray):
            first vector
        vector1 (numpy.ndarray):
            second vector
    Returns:
        tau (float):
            kendall-tau a

    """
    size = vector1.size
    vector1, vector2 = _sort_and_rank(vector1, vector2)
    vector2, vector1 = _sort_and_rank(vector2, vector1)
    dis = _kendall_dis(vector1, vector2)  # discordant pairs
    obs = np.r_[True, (vector1[1:] != vector1[:-1]) |
                      (vector2[1:] != vector2[:-1]), True]
    cnt = np.diff(np.nonzero(obs)[0]).astype('int64', copy=False)
    ntie = (cnt * (cnt - 1) // 2).sum()  # joint ties
    xtie, x0, x1 = _count_rank_tie(vector1)     # ties in x, stats
    ytie, y0, y1 = _count_rank_tie(vector2)     # ties in y, stats
    tot = (size * (size - 1)) // 2
    # Note that tot = con + dis + (xtie - ntie) + (ytie - ntie) + ntie
    #               = con + dis + xtie + ytie - ntie
    con_minus_dis = tot - xtie - ytie + ntie - 2 * dis
    tau = con_minus_dis / tot
    # Limit range to fix computational errors
    tau = min(1., max(-1., tau))
    return tau


def _sort_and_rank(vector1, vector2):
    """does the sort and rank step of the _tau calculation"""
    perm = np.argsort(vector2, kind='mergesort')
    vector1 = vector1[perm]
    vector2 = vector2[perm]
    vector2 = np.r_[True, vector2[1:] != vector2[:-1]].cumsum(dtype=np.intp)
    return vector1, vector2


def _count_rank_tie(ranks):
    """ counts tied ranks for kendall-tau calculation"""
    cnt = np.bincount(ranks).astype('int64', copy=False)
    cnt = cnt[cnt > 1]
    return ((cnt * (cnt - 1) // 2).sum(),
        (cnt * (cnt - 1.) * (cnt - 2)).sum(),
        (cnt * (cnt - 1.) * (2*cnt + 5)).sum())


def _get_v(n_cond, sigma_k):
    """ get the rdm covariance from sigma_k """
    # calculate Xi
    c_mat = pairwise_contrast_sparse(np.arange(n_cond))
    if sigma_k is None:
        xi = c_mat @ c_mat.transpose()
    else:
<<<<<<< HEAD
=======
        sigma_k = scipy.sparse.csr_matrix(sigma_k)
>>>>>>> 7ca291a9
        xi = c_mat @ sigma_k @ c_mat.transpose()
    # calculate V
    v = xi.multiply(xi).tocsc()
    return v


def _parse_input_rdms(rdm1, rdm2):
    """Gets the vector representation of input RDMs, raises an error if
    the two RDMs objects have different dimensions

    Args:
        rdm1 (pyrsa.rdm.RDMs):
            first set of RDMs
        rdm2 (pyrsa.rdm.RDMs):
            second set of RDMs

    """
    if not isinstance(rdm1, np.ndarray):
        vector1 = rdm1.get_vectors()
    else:
        if len(rdm1.shape) == 1:
            vector1 = rdm1.reshape(1, -1)
        else:
            vector1 = rdm1
    if not isinstance(rdm2, np.ndarray):
        vector2 = rdm2.get_vectors()
    else:
        if len(rdm2.shape) == 1:
            vector2 = rdm2.reshape(1, -1)
        else:
            vector2 = rdm2
    if not vector1.shape[1] == vector2.shape[1]:
        raise ValueError('rdm1 and rdm2 must be RDMs of equal shape')
    vector1_no_nan = vector1[~np.isnan(vector1)].reshape(vector1.shape[0], -1)
    vector2_no_nan = vector2[~np.isnan(vector2)].reshape(vector2.shape[0], -1)
    if not vector1_no_nan.shape[1] == vector2_no_nan.shape[1]:
        raise ValueError('rdm1 and rdm2 have different nan positions')
    return vector1_no_nan, vector2_no_nan<|MERGE_RESOLUTION|>--- conflicted
+++ resolved
@@ -11,13 +11,8 @@
 from scipy.stats._stats import _kendall_dis
 from pyrsa.util.matrix import pairwise_contrast_sparse
 from pyrsa.util.rdm_utils import _get_n_from_reduced_vectors
-<<<<<<< HEAD
-
-
-=======
 from pyrsa.util.matrix import row_col_indicator_G
 
->>>>>>> 7ca291a9
 def compare(rdm1, rdm2, method='cosine', sigma_k=None):
     """calculates the distances between two RDMs objects using a chosen method
 
@@ -51,11 +46,8 @@
         dist = compare_correlation_cov_weighted(rdm1, rdm2, sigma_k=sigma_k)
     elif method == 'cosine_cov':
         dist = compare_cosine_cov_weighted(rdm1, rdm2, sigma_k=sigma_k)
-<<<<<<< HEAD
     elif method == 'rho-a':
         dist = compare_rho_a(rdm1, rdm2)
-=======
->>>>>>> 7ca291a9
     else:
         raise ValueError('Unknown RDM comparison method requested!')
     return dist
@@ -132,10 +124,7 @@
 
     """
     vector1, vector2 = _parse_input_rdms(rdm1, rdm2)
-<<<<<<< HEAD
-=======
     # compute by subtracting the mean and then calculating cosine similarity
->>>>>>> 7ca291a9
     vector1 = vector1 - np.mean(vector1, 1, keepdims=True)
     vector2 = vector2 - np.mean(vector2, 1, keepdims=True)
     sim = _cosine_cov_weighted(vector1, vector2, sigma_k)
@@ -253,11 +242,7 @@
     return value
 
 
-<<<<<<< HEAD
-def _cosine_cov_weighted(vector1, vector2, sigma_k=None):
-=======
 def _cosine_cov_weighted_slow(vector1, vector2, sigma_k=None):
->>>>>>> 7ca291a9
     """computes the cosine angles between two sets of vectors
 
     Args:
@@ -275,33 +260,22 @@
     """
     n_cond = _get_n_from_reduced_vectors(vector1)
     v = _get_v(n_cond, sigma_k)
-<<<<<<< HEAD
-=======
     # compute V^-1 vector1/2 for all vectors by solving Vx = vector1/2
->>>>>>> 7ca291a9
     vector1_m = np.array([scipy.sparse.linalg.cg(v, vector1[i], atol=0)[0]
                           for i in range(vector1.shape[0])])
     vector2_m = np.array([scipy.sparse.linalg.cg(v, vector2[i], atol=0)[0]
                           for i in range(vector2.shape[0])])
-<<<<<<< HEAD
-    cos = np.einsum('ij,kj->ik', vector1, vector2_m)
-    cos /= np.sqrt(np.einsum('ij,ij->i', vector1,
-                             vector1_m)).reshape((-1, 1))
-=======
     # compute the inner products v1^T (V^-1 v2) for all combinations
     cos = np.einsum('ij,kj->ik', vector1, vector2_m)
     # divide by sqrt(v1^T (V^-1 v1))
     cos /= np.sqrt(np.einsum('ij,ij->i', vector1,
                              vector1_m)).reshape((-1, 1))
     # divide by sqrt(v2^T (V^-1 v2))
->>>>>>> 7ca291a9
     cos /= np.sqrt(np.einsum('ij,ij->i', vector2,
                              vector2_m)).reshape((1, -1))
     return cos
 
 
-<<<<<<< HEAD
-=======
 def _cosine_cov_weighted(vector1, vector2, sigma_k=None):
     """computes the cosine angles between two sets of vectors
     weighted by the covariance - linearCKA
@@ -363,7 +337,6 @@
     return vector_w
 
 
->>>>>>> 7ca291a9
 def _cosine(vector1, vector2):
     """computes the cosine angles between two sets of vectors
 
@@ -461,10 +434,7 @@
     if sigma_k is None:
         xi = c_mat @ c_mat.transpose()
     else:
-<<<<<<< HEAD
-=======
         sigma_k = scipy.sparse.csr_matrix(sigma_k)
->>>>>>> 7ca291a9
         xi = c_mat @ sigma_k @ c_mat.transpose()
     # calculate V
     v = xi.multiply(xi).tocsc()
