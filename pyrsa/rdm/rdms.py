#!/usr/bin/env python3
# -*- coding: utf-8 -*-
"""
Definition of RSA RDMs class and subclasses
@author: baihan
"""

import numpy as np
from pyrsa.util.rdm_utils import batch_to_vectors
from pyrsa.util.rdm_utils import batch_to_matrices
from pyrsa.util.descriptor_utils import format_descriptor
from pyrsa.util.descriptor_utils import bool_index
from pyrsa.util.data_utils import extract_dict
from pyrsa.util.data_utils import check_descriptors_dimension


class RDMs:
    """ RDMs class

    Args:
        dissimilarities (numpy.ndarray):
            either a 2d np-array (n_rdm x vectorform of dissimilarities)
            or a 3d np-array (n_rdm x n_cond x n_cond)
        dissimilarity_measure (String):
            a description of the dissimilarity measure (e.g. 'Euclidean')
        descriptors (dict):
            descriptors with 1 value per RDMs object
        pattern_descriptors (dict):
            descriptors with 1 value per RDM column

    Attributes:
        n_rdm(int): number of rdms
        n_cond(int): number of patterns

<<<<<<< HEAD
        Args:
            dissimilarities (numpy.ndarray):
                either a 2d np-array (n_rdm x vectorform of dissimilarities)
                or a 3d np-array (n_rdm x n_cond x n_cond)
            dissimilarity_measure (String):
                a description of the dissimilarity measure (e.g. 'Euclidean')
            descriptors (dict):
                descriptors with 1 value per RDMs object
            rdm_descriptors (dict):
                descriptors with 1 value per RDM
            pattern_descriptors (dict)
                descriptors with 1 value per RDM row/column
        Returns:
            RDMs object
=======
>>>>>>> a192e721
    """
    def __init__(self, dissimilarities,
                 dissimilarity_measure=None,
                 descriptors=None,
                 rdm_descriptors=None,
                 pattern_descriptors=None):
        self.dissimilarities, self.n_rdm, self.n_cond = \
            batch_to_vectors(dissimilarities)
        if descriptors is None:
            self.descriptors = {}
        else:
            self.descriptors = descriptors
        if rdm_descriptors is None:
            self.rdm_descriptors = {}
        else:
            check_descriptors_dimension(rdm_descriptors,
                                        'rdm_descriptors',
                                        self.n_rdm)
            self.rdm_descriptors = rdm_descriptors
        if pattern_descriptors is None:
            self.pattern_descriptors = {}
        else:
            check_descriptors_dimension(pattern_descriptors,
                                        'pattern_descriptors',
                                        self.n_cond)
            self.pattern_descriptors = pattern_descriptors
        self.dissimilarity_measure = dissimilarity_measure

    def __repr__(self):
        """
        defines string which is printed for the object
        """
        return (f'pyrsa.rdm.{self.__class__.__name__}(\n'
                f'dissimilarity_measure = \n{self.dissimilarity_measure}\n'
                f'dissimilarities = \n{self.dissimilarities}\n'
                f'descriptors = \n{self.descriptors}\n'
                f'rdm_descriptors = \n{self.rdm_descriptors}\n'
                f'pattern_descriptors = \n{self.pattern_descriptors}\n'
                )

    def __str__(self):
        """
        defines the output of print
        """
        string_desc = format_descriptor(self.descriptors)
        rdm_desc = format_descriptor(self.rdm_descriptors)
        pattern_desc = format_descriptor(self.pattern_descriptors)
        diss = self.get_matrices()[0]
        return (f'pyrsa.rdm.{self.__class__.__name__}\n'
                f'{self.n_rdm} RDM(s) over {self.n_cond} conditions\n\n'
                f'dissimilarity_measure = \n{self.dissimilarity_measure}\n\n'
                f'dissimilarities[0] = \n{diss}\n\n'
                f'descriptors: \n{string_desc}\n'
                f'rdm_descriptors: \n{rdm_desc}\n'
                f'pattern_descriptors: \n{pattern_desc}\n'
                )

    def get_vectors(self):
        """ Returns RDMs as np.ndarray with each RDM as a vector

        Returns:
            numpy.ndarray: RDMs as with one vector per RDM

        """
        return self.dissimilarities

    def get_matrices(self):
        """ Returns RDMs as np.ndarray with each RDM as a matrix

        Returns:
            numpy.ndarray: RDMs as with one matrix per RDM

        """
        matrices, _, _ = batch_to_matrices(self.dissimilarities)
        return matrices

    def subset_pattern(self, by, value):
        """ Returns a smaller RDMs with patterns with certain descriptor values
        Args:
            by(String): the descriptor by which the subset selection
                        is made from pattern_descriptors
            value:      the value by which the subset selection is made
                        from pattern_descriptors

        Returns:
            RDMs object, with fewer patterns
        """
        selection = bool_index(self.pattern_descriptors[by], value)
        dissimilarities = self.get_matrices()[:, selection][:, :, selection]
        descriptors = self.descriptors
        pattern_descriptors = extract_dict(
            self.pattern_descriptors, selection)
        rdm_descriptors = self.rdm_descriptors
        rdms = RDMs(dissimilarities=dissimilarities,
                    descriptors=descriptors,
                    rdm_descriptors=rdm_descriptors,
                    pattern_descriptors=pattern_descriptors)
        return rdms

    def subset(self, by, value):
        """ Returns a set of fewer RDMs matching descriptor values
        Args:
            by(String): the descriptor by which the subset selection
                        is made from descriptors
            value:      the value by which the subset selection is made
                        from descriptors

        Returns:
            RDMs object, with fewer RDMs
        """
        selection = bool_index(self.rdm_descriptors[by], value)
        dissimilarities = self.dissimilarities[selection, :]
        descriptors = self.descriptors
        pattern_descriptors = self.pattern_descriptors
        rdm_descriptors = extract_dict(self.rdm_descriptors, selection)
        rdms = RDMs(dissimilarities=dissimilarities,
                    descriptors=descriptors,
                    rdm_descriptors=rdm_descriptors,
                    pattern_descriptors=pattern_descriptors)
        return rdms<|MERGE_RESOLUTION|>--- conflicted
+++ resolved
@@ -25,6 +25,8 @@
             a description of the dissimilarity measure (e.g. 'Euclidean')
         descriptors (dict):
             descriptors with 1 value per RDMs object
+        rdm_descriptors (dict):
+            descriptors with 1 value per RDM
         pattern_descriptors (dict):
             descriptors with 1 value per RDM column
 
@@ -32,23 +34,6 @@
         n_rdm(int): number of rdms
         n_cond(int): number of patterns
 
-<<<<<<< HEAD
-        Args:
-            dissimilarities (numpy.ndarray):
-                either a 2d np-array (n_rdm x vectorform of dissimilarities)
-                or a 3d np-array (n_rdm x n_cond x n_cond)
-            dissimilarity_measure (String):
-                a description of the dissimilarity measure (e.g. 'Euclidean')
-            descriptors (dict):
-                descriptors with 1 value per RDMs object
-            rdm_descriptors (dict):
-                descriptors with 1 value per RDM
-            pattern_descriptors (dict)
-                descriptors with 1 value per RDM row/column
-        Returns:
-            RDMs object
-=======
->>>>>>> a192e721
     """
     def __init__(self, dissimilarities,
                  dissimilarity_measure=None,
