--- conflicted
+++ resolved
@@ -547,13 +547,8 @@
                                for idx in range(len(category_vector[i_cat]))]
                 rdm_list.append(np.any(comparisons))
             else:
-<<<<<<< HEAD
-                rdm_list.append(category_vector[i_cat]
-                                != category_vector[j_cat])
-=======
                 rdm_list.append(
                     category_vector[i_cat] != category_vector[j_cat])
->>>>>>> 2568ac4c
     rdm = RDMs(np.array(rdm_list, dtype=np.float),
                pattern_descriptors={category_name: np.array(category_vector)})
     return rdm