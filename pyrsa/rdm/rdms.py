#!/usr/bin/env python3
# -*- coding: utf-8 -*-
"""
Definition of RSA RDMs class and subclasses
@author: baihan
"""

import numpy as np
from scipy.stats import rankdata
<<<<<<< HEAD
import pickle
=======
>>>>>>> 4fc85076
from pyrsa.util.rdm_utils import batch_to_vectors
from pyrsa.util.rdm_utils import batch_to_matrices
from pyrsa.util.descriptor_utils import format_descriptor
from pyrsa.util.descriptor_utils import bool_index
from pyrsa.util.descriptor_utils import subset_descriptor
from pyrsa.util.descriptor_utils import check_descriptor_length_error
from pyrsa.util.descriptor_utils import append_descriptor
from pyrsa.util.data_utils import extract_dict
from collections.abc import Iterable
from pyrsa.util.file_io import write_dict_hdf5
from pyrsa.util.file_io import write_dict_pkl
from pyrsa.util.file_io import read_dict_hdf5
from pyrsa.util.file_io import read_dict_pkl


class RDMs:
    """ RDMs class

    Args:
        dissimilarities (numpy.ndarray):
            either a 2d np-array (n_rdm x vectorform of dissimilarities)
            or a 3d np-array (n_rdm x n_cond x n_cond)
        dissimilarity_measure (String):
            a description of the dissimilarity measure (e.g. 'Euclidean')
        descriptors (dict):
            descriptors with 1 value per RDMs object
        rdm_descriptors (dict):
            descriptors with 1 value per RDM
        pattern_descriptors (dict):
            descriptors with 1 value per RDM column

    Attributes:
        n_rdm(int): number of rdms
        n_cond(int): number of patterns

    """
    def __init__(self, dissimilarities,
                 dissimilarity_measure=None,
                 descriptors=None,
                 rdm_descriptors=None,
                 pattern_descriptors=None):
        self.dissimilarities, self.n_rdm, self.n_cond = \
            batch_to_vectors(dissimilarities)
        if descriptors is None:
            self.descriptors = {}
        else:
            self.descriptors = descriptors
        if rdm_descriptors is None:
            self.rdm_descriptors = {}
        else:
            check_descriptor_length_error(rdm_descriptors,
                                          'rdm_descriptors',
                                          self.n_rdm)
            self.rdm_descriptors = rdm_descriptors
        if pattern_descriptors is None:
            self.pattern_descriptors = {}
        else:
            check_descriptor_length_error(pattern_descriptors,
                                          'pattern_descriptors',
                                          self.n_cond)
            self.pattern_descriptors = pattern_descriptors
        if 'index' not in self.pattern_descriptors.keys():
            self.pattern_descriptors['index'] = np.arange(self.n_cond)
        if 'index' not in self.rdm_descriptors.keys():
            self.rdm_descriptors['index'] = np.arange(self.n_rdm)
        self.dissimilarity_measure = dissimilarity_measure

    def __repr__(self):
        """
        defines string which is printed for the object
        """
        return (f'pyrsa.rdm.{self.__class__.__name__}(\n'
                f'dissimilarity_measure = \n{self.dissimilarity_measure}\n'
                f'dissimilarities = \n{self.dissimilarities}\n'
                f'descriptors = \n{self.descriptors}\n'
                f'rdm_descriptors = \n{self.rdm_descriptors}\n'
                f'pattern_descriptors = \n{self.pattern_descriptors}\n'
                )

    def __str__(self):
        """
        defines the output of print
        """
        string_desc = format_descriptor(self.descriptors)
        rdm_desc = format_descriptor(self.rdm_descriptors)
        pattern_desc = format_descriptor(self.pattern_descriptors)
        diss = self.get_matrices()[0]
        return (f'pyrsa.rdm.{self.__class__.__name__}\n'
                f'{self.n_rdm} RDM(s) over {self.n_cond} conditions\n\n'
                f'dissimilarity_measure = \n{self.dissimilarity_measure}\n\n'
                f'dissimilarities[0] = \n{diss}\n\n'
                f'descriptors: \n{string_desc}\n'
                f'rdm_descriptors: \n{rdm_desc}\n'
                f'pattern_descriptors: \n{pattern_desc}\n'
                )

    def __getitem__(self, idx):
        """
        allows indexing with []
        """
        idx = np.array(idx)
        dissimilarities = self.dissimilarities[idx].reshape(-1,
                                self.dissimilarities.shape[1])
        rdm_descriptors = subset_descriptor(self.rdm_descriptors, idx)
        rdms = RDMs(dissimilarities,
                    dissimilarity_measure=self.dissimilarity_measure,
                    descriptors=self.descriptors,
                    rdm_descriptors=rdm_descriptors,
                    pattern_descriptors=self.pattern_descriptors)
        return rdms

    def get_vectors(self):
        """ Returns RDMs as np.ndarray with each RDM as a vector

        Returns:
            numpy.ndarray: RDMs as a matrix with one row per RDM

        """
        return self.dissimilarities

    def get_matrices(self):
        """ Returns RDMs as np.ndarray with each RDM as a matrix

        Returns:
            numpy.ndarray: RDMs as a 3-Tensor with one matrix per RDM

        """
        matrices, _, _ = batch_to_matrices(self.dissimilarities)
        return matrices

    def subset_pattern(self, by, value):
        """ Returns a smaller RDMs with patterns with certain descriptor values

        Args:
            by(String): the descriptor by which the subset selection
                        is made from pattern_descriptors
            value:      the value by which the subset selection is made
                        from pattern_descriptors

        Returns:
            RDMs object, with fewer patterns

        """
        if by is None:
            by = 'index'
        selection = bool_index(self.pattern_descriptors[by], value)
        dissimilarities = self.get_matrices()[:, selection][:, :, selection]
        descriptors = self.descriptors
        pattern_descriptors = extract_dict(
            self.pattern_descriptors, selection)
        rdm_descriptors = self.rdm_descriptors
        rdms = RDMs(dissimilarities=dissimilarities,
                    descriptors=descriptors,
                    rdm_descriptors=rdm_descriptors,
                    pattern_descriptors=pattern_descriptors)
        return rdms

    def subsample_pattern(self, by, value):
        """ Returns a subsampled RDMs with repetitions if values are repeated

        This function now generates Nans where the off-diagonal 0s would 
        appear. These values are trivial to predict for models and thus
        need to be marked and excluded from the evaluation.

        Args:
            by(String): the descriptor by which the subset selection
                        is made from descriptors
            value:      the value by which the subset selection is made
                        from descriptors

        Returns:
            RDMs object, with subsampled patterns

        """
        if by is None:
            by = 'index'
        if (
                type(value) is list or
                type(value) is tuple or
                type(value) is np.ndarray):
            desc = self.pattern_descriptors[by]
            selection = [np.asarray(desc == i).nonzero()[0]
                         for i in value]
            selection = np.concatenate(selection)
        else:
            selection = np.where(self.rdm_descriptors[by] == value)
        dissimilarities = self.get_matrices()
        for i_rdm in range(self.n_rdm):
            np.fill_diagonal(dissimilarities[i_rdm], np.nan)
        selection = np.sort(selection)
        dissimilarities = dissimilarities[:, selection][:, :, selection]
        descriptors = self.descriptors
        pattern_descriptors = extract_dict(
            self.pattern_descriptors, selection)
        rdm_descriptors = self.rdm_descriptors
        rdms = RDMs(dissimilarities=dissimilarities,
                    descriptors=descriptors,
                    rdm_descriptors=rdm_descriptors,
                    pattern_descriptors=pattern_descriptors)
        return rdms

    def subset(self, by, value):
        """ Returns a set of fewer RDMs matching descriptor values

        Args:
            by(String): the descriptor by which the subset selection
                        is made from descriptors
            value:      the value by which the subset selection is made
                        from descriptors

        Returns:
            RDMs object, with fewer RDMs

        """
        if by is None:
            by = 'index'
        selection = bool_index(self.rdm_descriptors[by], value)
        dissimilarities = self.dissimilarities[selection, :]
        descriptors = self.descriptors
        pattern_descriptors = self.pattern_descriptors
        rdm_descriptors = extract_dict(self.rdm_descriptors, selection)
        rdms = RDMs(dissimilarities=dissimilarities,
                    descriptors=descriptors,
                    rdm_descriptors=rdm_descriptors,
                    pattern_descriptors=pattern_descriptors)
        return rdms

    def subsample(self, by, value):
        """ Returns a subsampled RDMs with repetitions if values are repeated

        Args:
            by(String): the descriptor by which the subset selection
                        is made from descriptors
            value:      the value by which the subset selection is made
                        from descriptors

        Returns:
            RDMs object, with subsampled RDMs

        """
        if by is None:
            by = 'index'
        if (
                type(value) is list or
                type(value) is tuple or
                type(value) is np.ndarray):
            selection = [np.asarray(self.rdm_descriptors[by] == i).nonzero()[0]
                         for i in value]
            selection = np.concatenate(selection)
        else:
            selection = np.where(self.rdm_descriptors[by] == value)
        dissimilarities = self.dissimilarities[selection, :]
        descriptors = self.descriptors
        pattern_descriptors = self.pattern_descriptors
        rdm_descriptors = extract_dict(self.rdm_descriptors, selection)
        rdms = RDMs(dissimilarities=dissimilarities,
                    descriptors=descriptors,
                    rdm_descriptors=rdm_descriptors,
                    pattern_descriptors=pattern_descriptors)
        return rdms

    def append(self, rdm):
        """ appends an rdm to the object
        The rdm should have the same shape and type as this object.
        Its pattern_descriptor and descriptor are ignored

        Args:
            rdm(pyrsa.rdm.RDMs): the rdm to append

        Returns:

        """
        assert isinstance(rdm, RDMs), 'appended rdm should be an RDMs'
        assert rdm.n_cond == self.n_cond, 'appended rdm had wrong shape'
        assert rdm.dissimilarity_measure == self.dissimilarity_measure, \
            'appended rdm had wrong dissimilarity measure'
        self.dissimilarities = np.concatenate((
            self.dissimilarities, rdm.dissimilarities), axis=0)
        self.rdm_descriptors = append_descriptor(self.rdm_descriptors,
                                                 rdm.rdm_descriptors)
        self.n_rdm = self.n_rdm + rdm.n_rdm

    def save(self, filename, file_type='hdf5'):
        """ saves the RDMs object into a file

        Args:
            filename(String): path to file to save to
                [or opened file]
            file_type(String): Type of file to create:
                hdf5: hdf5 file
                pkl: pickle file 

        """
        rdm_dict = self.to_dict()
        if file_type == 'hdf5':
            write_dict_hdf5(filename, rdm_dict)
        elif file_type == 'pkl':
            write_dict_pkl(filename, rdm_dict)
        
    
    def to_dict(self):
        """ converts the object into a dictionary, which can be saved to disk
        
        Returns:
            rdm_dict(dict): dictionary containing all information required to
                recreate the RDMs object
        """
        rdm_dict = {}
        rdm_dict['dissimilarities'] = self.dissimilarities
        rdm_dict['descriptors'] = self.descriptors
        rdm_dict['rdm_descriptors'] = self.rdm_descriptors
        rdm_dict['pattern_descriptors'] = self.pattern_descriptors
        rdm_dict['dissimilarity_measure'] = self.dissimilarity_measure
        return rdm_dict


def rdms_from_dict(rdm_dict):
    """ creates a RDMs object from a dictionary

    Args:
        rdm_dict(dict): dictionary with information

    Returns:
        rdms(RDMs): the regenerated RDMs object

    """
    rdms = RDMs(dissimilarities=rdm_dict['dissimilarities'],
                descriptors=rdm_dict['descriptors'],
                rdm_descriptors=rdm_dict['rdm_descriptors'],
                pattern_descriptors=rdm_dict['pattern_descriptors'],
                dissimilarity_measure=rdm_dict['dissimilarity_measure'])
    return rdms


def load_rdm(filename, file_type=None):
    """ loads a RDMs object from disk
    
    Args:
        filename(String): path to file to load

    """
    if file_type is None:
        if isinstance(filename, str):
            if filename[-4:] == '.pkl':
                file_type = 'pkl'
            elif filename[-3:] == '.h5' or filename[-4:] == 'hdf5':
                file_type = 'hdf5'
    if file_type == 'hdf5':
        rdm_dict = read_dict_hdf5(filename)
    elif file_type == 'pkl':
        rdm_dict = read_dict_pkl(filename)
    else:
        raise ValueError('filetype not understood')
    return rdms_from_dict(rdm_dict)


def rank_transform(rdms):
    """ applyes a rank_transform and generates a new RDMs object"""
    dissimilarities = rdms.get_vectors()
    dissimilarities = np.array([rankdata(dissimilarities[i])
                                for i in range(rdms.n_rdm)])
    rdms_new = RDMs(dissimilarities,
                    dissimilarity_measure=rdms.dissimilarity_measure,
                    descriptors=rdms.descriptors,
                    rdm_descriptors=rdms.rdm_descriptors,
                    pattern_descriptors=rdms.pattern_descriptors)
    return rdms_new


def concat(rdms):
    """ concatenates rdm objects
    requires that the rdms have the same shape
    descriptor and pattern descriptors are taken from the first rdms object
    for rdm_descriptors concatenation is tried
    the rdm index is reinitialized

    Args:
        rdms(list of pyrsa.rdm.RDMs): RDMs objects to be concatenated

    Returns:
        pyrsa.rdm.RDMs: concatenated rdms object

    """
    rdm = rdms[0]
    assert isinstance(rdm, RDMs), 'rdms should be a list of RDMs objects'
    for rdm_new in rdms[1:]:
        rdm.append(rdm_new)
    return rdm


def get_categorical_rdm(category_vector, category_name='category'):
    """ generates an RDM object containing a categorical RDM, i.e. RDM = 0
    if the category is the same and 1 if they are different

    Args:
        category_vector(iterable): a category index per condition
        category_name(String): name for the descriptor in the object, defaults
            to 'category'

    Returns:
        pyrsa.rdm.RDMs: constructed RDM

    """
    n = len(category_vector)
    rdm_list = []
    for i_cat in range(n):
        for j_cat in range(i_cat+1,n):
            if isinstance(category_vector[i_cat], Iterable):
                comparisons = [np.array(category_vector[i_cat][idx])
                               != np.array(category_vector[j_cat][idx])
                               for idx in range(len(category_vector[i_cat]))]
                rdm_list.append(np.any(comparisons))
            else:
                rdm_list.append(category_vector[i_cat] != category_vector[j_cat])
    rdm = RDMs(np.array(rdm_list, dtype=np.float),
               pattern_descriptors={category_name:np.array(category_vector)})
    return rdm


def rank_transform(rdms):
    """ applyes a rank_transform and generates a new RDMs object"""
    dissimilarities = rdms.get_vectors()
    dissimilarities = np.array([rankdata(dissimilarities[i])
                                for i in range(rdms.n_rdm)])
    rdms_new = RDMs(dissimilarities,
                    dissimilarity_measure=rdms.dissimilarity_measure,
                    descriptors=rdms.descriptors,
                    rdm_descriptors=rdms.rdm_descriptors,
                    pattern_descriptors=rdms.pattern_descriptors)
    return rdms_new<|MERGE_RESOLUTION|>--- conflicted
+++ resolved
@@ -7,10 +7,7 @@
 
 import numpy as np
 from scipy.stats import rankdata
-<<<<<<< HEAD
 import pickle
-=======
->>>>>>> 4fc85076
 from pyrsa.util.rdm_utils import batch_to_vectors
 from pyrsa.util.rdm_utils import batch_to_matrices
 from pyrsa.util.descriptor_utils import format_descriptor
@@ -427,17 +424,4 @@
                 rdm_list.append(category_vector[i_cat] != category_vector[j_cat])
     rdm = RDMs(np.array(rdm_list, dtype=np.float),
                pattern_descriptors={category_name:np.array(category_vector)})
-    return rdm
-
-
-def rank_transform(rdms):
-    """ applyes a rank_transform and generates a new RDMs object"""
-    dissimilarities = rdms.get_vectors()
-    dissimilarities = np.array([rankdata(dissimilarities[i])
-                                for i in range(rdms.n_rdm)])
-    rdms_new = RDMs(dissimilarities,
-                    dissimilarity_measure=rdms.dissimilarity_measure,
-                    descriptors=rdms.descriptors,
-                    rdm_descriptors=rdms.rdm_descriptors,
-                    pattern_descriptors=rdms.pattern_descriptors)
-    return rdms_new+    return rdm