#!/usr/bin/env python3
# -*- coding: utf-8 -*-
"""
Calculation of RDMs from datasets
@author: heiko, benjamin
"""

from collections.abc import Iterable
from copy import deepcopy
import numpy as np
from pyrsa.rdm.rdms import RDMs
from pyrsa.rdm.rdms import concat
from pyrsa.data import average_dataset_by
from pyrsa.util.matrix import pairwise_contrast_sparse


def calc_rdm(dataset, method='euclidean', descriptor=None, noise=None,
             cv_descriptor=None, prior_lambda=1, prior_weight=0.1):
    """
    calculates an RDM from an input dataset

    Args:
        dataset (pyrsa.data.dataset.DatasetBase):
            The dataset the RDM is computed from
        method (String):
            a description of the dissimilarity measure (e.g. 'Euclidean')
        descriptor (String):
            obs_descriptor used to define the rows/columns of the RDM
        noise (numpy.ndarray):
            dataset.n_channel x dataset.n_channel
            precision matrix used to calculate the RDM
            used only for Mahalanobis and Crossnobis estimators
            defaults to an identity matrix, i.e. euclidean distance
        cv_descriptor (String):
            descriptor for crossvalidation for CrossNobis

    Returns:
        pyrsa.rdm.rdms.RDMs: RDMs object with the one RDM

    """
    if isinstance(dataset, Iterable):
        rdms = []
        for i_dat in range(len(dataset)):
            if noise is None:
<<<<<<< HEAD
                rdms.append(calc_rdm(dataset[i_dat], method=method,
                                     descriptor=descriptor,
                                     cv_descriptor=cv_descriptor))
            elif isinstance(noise, np.ndarray) and noise.ndim == 2:
                rdms.append(calc_rdm(dataset[i_dat], method=method,
                                     descriptor=descriptor,
                                     noise=noise,
                                     cv_descriptor=cv_descriptor))
            elif isinstance(noise, Iterable):
                rdms.append(calc_rdm(dataset[i_dat], method=method,
                                     descriptor=descriptor,
                                     noise=noise[i_dat],
                                     cv_descriptor=cv_descriptor))
=======
                rdms.append(calc_rdm(
                    dataset[i_dat], method=method,
                    descriptor=descriptor,
                    cv_descriptor=cv_descriptor,
                    prior_lambda=prior_lambda, prior_weight=prior_weight))
            elif isinstance(noise, np.ndarray) and noise.ndim == 2:
                rdms.append(calc_rdm(
                    dataset[i_dat], method=method,
                    descriptor=descriptor,
                    noise=noise,
                    cv_descriptor=cv_descriptor,
                    prior_lambda=prior_lambda, prior_weight=prior_weight))
            elif isinstance(noise, Iterable):
                rdms.append(calc_rdm(
                    dataset[i_dat], method=method,
                    descriptor=descriptor,
                    noise=noise[i_dat],
                    cv_descriptor=cv_descriptor,
                    prior_lambda=prior_lambda, prior_weight=prior_weight))
>>>>>>> 2d03a63b
        rdm = concat(rdms)
    else:
        if method == 'euclidean':
            rdm = calc_rdm_euclid(dataset, descriptor)
        elif method == 'correlation':
            rdm = calc_rdm_correlation(dataset, descriptor)
        elif method == 'mahalanobis':
            rdm = calc_rdm_mahalanobis(dataset, descriptor, noise)
        elif method == 'crossnobis':
            rdm = calc_rdm_crossnobis(dataset, descriptor, noise,
                                      cv_descriptor)
        elif method == 'poisson':
            rdm = calc_rdm_poisson(dataset, descriptor,
                                   prior_lambda=prior_lambda,
                                   prior_weight=prior_weight)
        elif method == 'poisson_cv':
            rdm = calc_rdm_poisson_cv(dataset, descriptor,
                                      cv_descriptor=cv_descriptor,
                                      prior_lambda=prior_lambda,
                                      prior_weight=prior_weight)
        else:
            raise(NotImplementedError)
    return rdm


def calc_rdm_movie(dataset, method='euclidean', descriptor=None, noise=None,
             cv_descriptor=None, prior_lambda=1, prior_weight=0.1,
             time_descriptor='time', bins=None):
    """
    calculates an RDM movie from an input TemporalDataset

    Args:
        dataset (pyrsa.data.dataset.TemporalDataset):
            The dataset the RDM is computed from
        method (String):
            a description of the dissimilarity measure (e.g. 'Euclidean')
        descriptor (String):
            obs_descriptor used to define the rows/columns of the RDM
        noise (numpy.ndarray):
            dataset.n_channel x dataset.n_channel
            precision matrix used to calculate the RDM
            used only for Mahalanobis and Crossnobis estimators
            defaults to an identity matrix, i.e. euclidean distance
        time_descriptor (String): descriptor key that points to the time dimension in
            dataset.time_descriptors. Defaults to 'time'.
        bins (array-like): list of bins, with bins[i] containing the vector
            of time-points for the i-th bin. Defaults to no binning.

    Returns:
        pyrsa.rdm.rdms.RDMs: RDMs object with RDM movie
    """

    if isinstance(dataset, Iterable):
        rdms = []
        for i_dat, _ in enumerate(dataset):
            if noise is None:
                rdms.append(calc_rdm_movie(
                    dataset[i_dat], method=method,
                    descriptor=descriptor))
            elif isinstance(noise, np.ndarray) and noise.ndim == 2:
                rdms.append(calc_rdm_movie(
                    dataset[i_dat], method=method,
                    descriptor=descriptor,
                    noise=noise))
            elif isinstance(noise, Iterable):
                rdms.append(calc_rdm_movie(
                    dataset[i_dat], method=method,
                    descriptor=descriptor,
                    noise=noise[i_dat]))
        rdm = concat(rdms)
    else:
        if bins is not None:
            binned_data = dataset.bin_time(time_descriptor, bins)
            splited_data = binned_data.split_time(time_descriptor)
            time = binned_data.time_descriptors[time_descriptor]
        else:
            splited_data = dataset.split_time(time_descriptor)
            time = dataset.time_descriptors[time_descriptor]

        rdms = []
        for dat in splited_data:
            dat_single = dat.convert_to_dataset(time_descriptor)
            rdms.append(calc_rdm(dat_single, method=method,
                                 descriptor=descriptor, noise=noise,
                                 cv_descriptor=cv_descriptor,
                                 prior_lambda=prior_lambda,
                                 prior_weight=prior_weight))

        rdm = concat(rdms)
        rdm.rdm_descriptors[time_descriptor] = time
    return rdm


def calc_rdm_euclid(dataset, descriptor=None):
    """
    calculates an RDM from an input dataset using euclidean distance
    If multiple instances of the same condition are found in the dataset
    they are averaged.

    Args:
        dataset (pyrsa.data.DatasetBase):
            The dataset the RDM is computed from
        descriptor (String):
            obs_descriptor used to define the rows/columns of the RDM
            defaults to one row/column per row in the dataset

    Returns:
        pyrsa.rdm.rdms.RDMs: RDMs object with the one RDM

    """
    measurements, desc, descriptor = _parse_input(dataset, descriptor)
    diff = _calc_pairwise_differences(measurements)
    rdm = np.einsum('ij,ij->i', diff, diff)
    rdm = RDMs(dissimilarities=np.array([rdm]),
               dissimilarity_measure='euclidean',
               rdm_descriptors=deepcopy(dataset.descriptors))
    rdm.pattern_descriptors[descriptor] = desc
    return rdm


def calc_rdm_euclid_save_memory(dataset, descriptor=None):
    """
    calculates an RDM from an input dataset using euclidean distance
    If multiple instances of the same condition are found in the dataset
    they are averaged.

    Args:
        dataset (pyrsa.data.DatasetBase):
            The dataset the RDM is computed from
        descriptor (String):
            obs_descriptor used to define the rows/columns of the RDM
            defaults to one row/column per row in the dataset

    Returns:
        pyrsa.rdm.rdms.RDMs: RDMs object with the one RDM

    """
    measurements, desc, descriptor = _parse_input(dataset, descriptor)
    n, _ = measurements.shape
    rdm = np.zeros(int(n * (n - 1) / 2))
    k = 0
    for i in range(measurements.shape[0]):
        for j in range(i+1, measurements.shape[0]):
            diff = measurements[i] - measurements[j]
            rdm[k] = np.sum(diff ** 2)
            k += 1
    rdm = RDMs(dissimilarities=np.array([rdm]),
               dissimilarity_measure='euclidean',
               rdm_descriptors=deepcopy(dataset.descriptors))
    rdm.pattern_descriptors[descriptor] = desc
    return rdm


def calc_rdm_correlation(dataset, descriptor=None):
    """
    calculates an RDM from an input dataset using correlation distance
    If multiple instances of the same condition are found in the dataset
    they are averaged.

    Args:
        dataset (pyrsa.data.DatasetBase):
            The dataset the RDM is computed from
        descriptor (String):
            obs_descriptor used to define the rows/columns of the RDM
            defaults to one row/column per row in the dataset

    Returns:
        pyrsa.rdm.rdms.RDMs: RDMs object with the one RDM

    """
    ma, desc, descriptor = _parse_input(dataset, descriptor)
    ma = ma - ma.mean(axis=1, keepdims=True)
    ma /= np.sqrt(np.einsum('ij,ij->i', ma, ma))[:, None]
    rdm = 1 - np.einsum('ik,jk', ma, ma)
    rdm = RDMs(dissimilarities=np.array([rdm]),
               dissimilarity_measure='correlation',
               rdm_descriptors=deepcopy(dataset.descriptors))
    rdm.pattern_descriptors[descriptor] = desc
    return rdm


def calc_rdm_mahalanobis(dataset, descriptor=None, noise=None):
    """
    calculates an RDM from an input dataset using mahalanobis distance
    If multiple instances of the same condition are found in the dataset
    they are averaged.

    Args:
        dataset (pyrsa.data.dataset.DatasetBase):
            The dataset the RDM is computed from
        descriptor (String):
            obs_descriptor used to define the rows/columns of the RDM
            defaults to one row/column per row in the dataset
        noise (numpy.ndarray):
            dataset.n_channel x dataset.n_channel
            precision matrix used to calculate the RDM
            default: identity matrix, i.e. euclidean distance

    Returns:
        pyrsa.rdm.rdms.RDMs: RDMs object with the one RDM

    """
    if noise is None:
        rdm = calc_rdm_euclid(dataset, descriptor)
    else:
        measurements, desc, descriptor = _parse_input(dataset, descriptor)
        noise = _check_noise(noise, dataset.n_channel)
        # calculate difference @ precision @ difference for all pairs
        # first calculate the difference vectors diff and precision @ diff
        # then calculate the inner product
        diff = _calc_pairwise_differences(measurements)
        diff2 = (noise @ diff.T).T
        rdm = np.einsum('ij,ij->i', diff, diff2) / measurements.shape[1]
        rdm = RDMs(dissimilarities=np.array([rdm]),
                   dissimilarity_measure='Mahalanobis',
                   rdm_descriptors=deepcopy(dataset.descriptors))
        rdm.pattern_descriptors[descriptor] = desc
        rdm.descriptors['noise'] = noise
    return rdm


def calc_rdm_crossnobis(dataset, descriptor, noise=None,
                        cv_descriptor=None):
    """
    calculates an RDM from an input dataset using Cross-nobis distance
    This performs leave one out crossvalidation over the cv_descriptor.

    As the minimum input provide a dataset and a descriptor-name to
    define the rows & columns of the RDM.
    You may pass a noise precision. If you don't an identity is assumed.
    Also a cv_descriptor can be passed to define the crossvalidation folds.
    It is recommended to do this, to assure correct calculations. If you do
    not, this function infers a split in order of the dataset, which is
    guaranteed to fail if there are any unbalances.

    This function also accepts a list of noise precision matricies.
    It is then assumed that this is the precision of the mean from
    the corresponding crossvalidation fold, i.e. if multiple measurements
    enter a fold, please compute the resulting noise precision in advance!

    To assert equal ordering in the folds the dataset is initially sorted
    according to the descriptor used to define the patterns.

    Args:
        dataset (pyrsa.data.dataset.DatasetBase):
            The dataset the RDM is computed from
        descriptor (String):
            obs_descriptor used to define the rows/columns of the RDM
            defaults to one row/column per row in the dataset
        noise (numpy.ndarray):
            dataset.n_channel x dataset.n_channel
            precision matrix used to calculate the RDM
            default: identity matrix, i.e. euclidean distance
        cv_descriptor (String):
            obs_descriptor which determines the cross-validation folds

    Returns:
        pyrsa.rdm.rdms.RDMs: RDMs object with the one RDM

    """
    noise = _check_noise(noise, dataset.n_channel)
    if descriptor is None:
        raise ValueError('descriptor must be a string! Crossvalidation' +
                         'requires multiple measurements to be grouped')
    if cv_descriptor is None:
        cv_desc = _gen_default_cv_descriptor(dataset, descriptor)
        dataset.obs_descriptors['cv_desc'] = cv_desc
        cv_descriptor = 'cv_desc'
    dataset.sort_by(descriptor)
    cv_folds = np.unique(np.array(dataset.obs_descriptors[cv_descriptor]))
    rdms = []
    if noise is None or (isinstance(noise, np.ndarray) and noise.ndim == 2):
        for i_fold in range(len(cv_folds)):
            fold = cv_folds[i_fold]
            data_test = dataset.subset_obs(cv_descriptor, fold)
            data_train = dataset.subset_obs(cv_descriptor,
                                            np.setdiff1d(cv_folds, fold))
            measurements_train, _, _ = \
                average_dataset_by(data_train, descriptor)
            measurements_test, _, _ = \
                average_dataset_by(data_test, descriptor)
            n_cond = measurements_train.shape[0]
            rdm = np.empty(int(n_cond * (n_cond-1) / 2))
            k = 0
            for i_cond in range(n_cond - 1):
                for j_cond in range(i_cond + 1, n_cond):
                    diff_train = measurements_train[i_cond] \
                        - measurements_train[j_cond]
                    diff_test = measurements_test[i_cond] \
                        - measurements_test[j_cond]
                    if noise is None:
                        rdm[k] = np.mean(diff_train * diff_test)
                    else:
                        rdm[k] = np.mean(diff_train
                                         * np.matmul(noise, diff_test))
                    k += 1
            rdms.append(rdm)
    else:  # a list of noises was provided
        measurements = []
        variances = []
        for i_fold in range(len(cv_folds)):
            data = dataset.subset_obs(cv_descriptor, cv_folds[i_fold])
            measurements.append(average_dataset_by(data, descriptor)[0])
            variances.append(np.linalg.inv(noise[i_fold]))
        for i_fold in range(len(cv_folds)):
            for j_fold in range(i_fold + 1, len(cv_folds)):
                if i_fold != j_fold:
                    rdm = _calc_rdm_crossnobis_single(
                        measurements[i_fold], measurements[j_fold],
                        np.linalg.inv(variances[i_fold]
                                      + variances[j_fold]))
                    rdms.append(rdm)
    rdms = np.array(rdms)
    rdm = np.einsum('ij->j', rdms) / len(cv_folds)
    rdm = RDMs(dissimilarities=np.array([rdm]),
               dissimilarity_measure='crossnobis',
               rdm_descriptors=deepcopy(dataset.descriptors))
    _, desc, _ = average_dataset_by(dataset, descriptor)
    rdm.pattern_descriptors[descriptor] = desc
    rdm.descriptors['noise'] = noise
    rdm.descriptors['cv_descriptor'] = cv_descriptor
    return rdm


def calc_rdm_poisson(dataset, descriptor=None, prior_lambda=1,
                     prior_weight=0.1):
    """
    calculates an RDM from an input dataset using the symmetrized
    KL-divergence assuming a poisson distribution.
    If multiple instances of the same condition are found in the dataset
    they are averaged.

    Args:
        dataset (pyrsa.data.DatasetBase):
            The dataset the RDM is computed from
        descriptor (String):
            obs_descriptor used to define the rows/columns of the RDM
            defaults to one row/column per row in the dataset

    Returns:
        pyrsa.rdm.rdms.RDMs: RDMs object with the one RDM

    """
    measurements, desc, descriptor = _parse_input(dataset, descriptor)
    measurements = (measurements + prior_lambda * prior_weight) \
        / (1 + prior_weight)
    diff = _calc_pairwise_differences(measurements)
    diff_log = _calc_pairwise_differences(np.log(measurements))
    rdm = np.einsum('ij,ij->i', diff, diff_log) / measurements.shape[1]
    rdm = RDMs(dissimilarities=np.array([rdm]),
               dissimilarity_measure='poisson',
               rdm_descriptors=deepcopy(dataset.descriptors))
    rdm.pattern_descriptors[descriptor] = desc
    return rdm


def calc_rdm_poisson_cv(dataset, descriptor=None, prior_lambda=1,
                        prior_weight=0.1, cv_descriptor=None):
    """
    calculates an RDM from an input dataset using the crossvalidated
    symmetrized KL-divergence assuming a poisson distribution

    To assert equal ordering in the folds the dataset is initially sorted
    according to the descriptor used to define the patterns.

    Args:
        dataset (pyrsa.data.DatasetBase):
            The dataset the RDM is computed from
        descriptor (String):
            obs_descriptor used to define the rows/columns of the RDM
            defaults to one row/column per row in the dataset
        cv_descriptor (str): The descriptor that indicates the folds
            to use for crossvalidation

    Returns:
        pyrsa.rdm.rdms.RDMs: RDMs object with the one RDM

    """
    if descriptor is None:
        raise ValueError('descriptor must be a string! Crossvalidation' +
                         'requires multiple measurements to be grouped')
    if cv_descriptor is None:
        cv_desc = _gen_default_cv_descriptor(dataset, descriptor)
        dataset.obs_descriptors['cv_desc'] = cv_desc
        cv_descriptor = 'cv_desc'

    dataset.sort_by(descriptor)
    cv_folds = np.unique(np.array(dataset.obs_descriptors[cv_descriptor]))
    for i_fold in range(len(cv_folds)):
        fold = cv_folds[i_fold]
        data_test = dataset.subset_obs(cv_descriptor, fold)
        data_train = dataset.subset_obs(cv_descriptor,
                                        np.setdiff1d(cv_folds, fold))
        measurements_train, _, _ = average_dataset_by(data_train, descriptor)
        measurements_test, _, _ = average_dataset_by(data_test, descriptor)
        measurements_train = (measurements_train
                              + prior_lambda * prior_weight) \
            / (1 + prior_weight)
        measurements_test = (measurements_test
                             + prior_lambda * prior_weight) \
            / (1 + prior_weight)
        diff = _calc_pairwise_differences(measurements_train)
        diff_log = _calc_pairwise_differences(np.log(measurements_test))
        rdm = np.einsum('ij,ij->i', diff, diff_log) \
            / measurements_train.shape[1]
    rdm = RDMs(dissimilarities=np.array([rdm]),
               dissimilarity_measure='poisson_cv',
               rdm_descriptors=deepcopy(dataset.descriptors))
    _, desc, _ = average_dataset_by(dataset, descriptor)
    rdm.pattern_descriptors[descriptor] = desc
    return rdm


def _calc_rdm_crossnobis_single_sparse(measurements1, measurements2, noise):
    c_matrix = pairwise_contrast_sparse(np.arange(measurements1.shape[0]))
    diff_1 = c_matrix @ measurements1
    diff_2 = c_matrix @ measurements2
    diff_2 = noise @ diff_2.transpose()
    rdm = np.einsum('kj,jk->k', diff_1, diff_2) / measurements1.shape[1]
    return rdm


def _calc_rdm_crossnobis_single(measurements1, measurements2, noise):
    diff_1 = _calc_pairwise_differences(measurements1)
    diff_2 = _calc_pairwise_differences(measurements2)
    diff_2 = noise @ diff_2.transpose()
    rdm = np.einsum('kj,jk->k', diff_1, diff_2) / measurements1.shape[1]
    return rdm


def _gen_default_cv_descriptor(dataset, descriptor):
    """ generates a default cv_descriptor for crossnobis
    This assumes that the first occurence each descriptor value forms the
    first group, the second occurence forms the second group, etc.
    """
    desc = dataset.obs_descriptors[descriptor]
    values, counts = np.unique(desc, return_counts=True)
    assert np.all(counts == counts[0]), (
        'cv_descriptor generation failed:\n'
        + 'different number of observations per pattern')
    n_repeats = counts[0]
    cv_descriptor = np.zeros_like(desc)
    for i_val in values:
        cv_descriptor[desc == i_val] = np.arange(n_repeats)
    return cv_descriptor


def _calc_pairwise_differences(measurements):
    n, m = measurements.shape
    diff = np.zeros((int(n * (n - 1) / 2), m))
    k = 0
    for i in range(measurements.shape[0]):
        for j in range(i+1, measurements.shape[0]):
            diff[k] = measurements[i] - measurements[j]
            k += 1
    return diff


def _parse_input(dataset, descriptor):
    if descriptor is None:
        measurements = dataset.measurements
        desc = np.arange(measurements.shape[0])
        descriptor = 'pattern'
    else:
        measurements, desc, _ = average_dataset_by(dataset, descriptor)
    return measurements, desc, descriptor


def _check_noise(noise, n_channel):
    """
    checks that a noise pattern is a matrix with correct dimension
    n_channel x n_channel

    Args:
        noise: noise input to be checked

    Returns:
        noise(np.ndarray): n_channel x n_channel noise precision matrix

    """
    if noise is None:
        pass
    elif isinstance(noise, np.ndarray) and noise.ndim == 2:
        assert np.all(noise.shape == (n_channel, n_channel))
    elif isinstance(noise, Iterable):
        for i in range(len(noise)):
            noise[i] = _check_noise(noise[i], n_channel)
    elif isinstance(noise, dict):
        for key in noise.keys():
            noise[key] = _check_noise(noise[key], n_channel)
    else:
        raise ValueError('noise(s) must have shape n_channel x n_channel')
    return noise<|MERGE_RESOLUTION|>--- conflicted
+++ resolved
@@ -42,21 +42,6 @@
         rdms = []
         for i_dat in range(len(dataset)):
             if noise is None:
-<<<<<<< HEAD
-                rdms.append(calc_rdm(dataset[i_dat], method=method,
-                                     descriptor=descriptor,
-                                     cv_descriptor=cv_descriptor))
-            elif isinstance(noise, np.ndarray) and noise.ndim == 2:
-                rdms.append(calc_rdm(dataset[i_dat], method=method,
-                                     descriptor=descriptor,
-                                     noise=noise,
-                                     cv_descriptor=cv_descriptor))
-            elif isinstance(noise, Iterable):
-                rdms.append(calc_rdm(dataset[i_dat], method=method,
-                                     descriptor=descriptor,
-                                     noise=noise[i_dat],
-                                     cv_descriptor=cv_descriptor))
-=======
                 rdms.append(calc_rdm(
                     dataset[i_dat], method=method,
                     descriptor=descriptor,
@@ -76,7 +61,6 @@
                     noise=noise[i_dat],
                     cv_descriptor=cv_descriptor,
                     prior_lambda=prior_lambda, prior_weight=prior_weight))
->>>>>>> 2d03a63b
         rdm = concat(rdms)
     else:
         if method == 'euclidean':
