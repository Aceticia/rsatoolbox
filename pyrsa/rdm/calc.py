#!/usr/bin/env python3
# -*- coding: utf-8 -*-
"""
Calculation of RDMs from datasets
@author: heiko
"""

import numpy as np
from collections.abc import Iterable
from pyrsa.rdm.rdms import RDMs
from pyrsa.rdm.rdms import concat
from pyrsa.data.dataset import Dataset
from pyrsa.data import average_dataset_by
from pyrsa.util.matrix import pairwise_contrast_sparse


def calc_rdm(dataset, method='euclidean', descriptor=None, noise=None,
             cv_descriptor=None):
    """
    calculates an RDM from an input dataset

    Args:
        dataset (pyrsa.data.dataset.DatasetBase):
            The dataset the RDM is computed from
        method (String):
            a description of the dissimilarity measure (e.g. 'Euclidean')
        descriptor (String):
            obs_descriptor used to define the rows/columns of the RDM
        noise (numpy.ndarray):
            dataset.n_channel x dataset.n_channel
            precision matrix used to calculate the RDM
            used only for Mahalanobis and Crossnobis estimators
<<<<<<< HEAD
        cv_descriptor (String):
            descriptor for crossvalidation for CrossNobis
=======
            defaults to an identity matrix, i.e. euclidean distance
>>>>>>> b59118c3

    Returns:
        pyrsa.rdm.rdms.RDMs: RDMs object with the one RDM

    """
    if isinstance(dataset, Iterable):
        rdms = []
        for i_dat in range(len(dataset)):
            if noise is None:
                rdms.append(calc_rdm(dataset[i_dat], method=method,
<<<<<<< HEAD
                                     descriptor=descriptor,
                                     cv_descriptor=cv_descriptor))
            elif isinstance(noise, np.ndarray) and noise.ndim == 2:
                rdms.append(calc_rdm(dataset[i_dat], method=method,
                                     descriptor=descriptor,
                                     noise=noise,
                                     cv_descriptor=cv_descriptor))
            elif isinstance(noise, Iterable):
                rdms.append(calc_rdm(dataset[i_dat], method=method,
                                     descriptor=descriptor,
                                     noise=noise[i_dat],
                                     cv_descriptor=cv_descriptor))
=======
                                     descriptor=descriptor))
            elif isinstance(noise, np.ndarray) and noise.ndim == 2:
                rdms.append(calc_rdm(dataset[i_dat], method=method,
                                     descriptor=descriptor,
                                     noise=noise))
            elif isinstance(noise, Iterable):
                rdms.append(calc_rdm(dataset[i_dat], method=method,
                                     descriptor=descriptor,
                                     noise=noise[i_dat]))
>>>>>>> b59118c3
        rdm = concat(rdms)
    else:
        if method == 'euclidean':
            rdm = calc_rdm_euclid(dataset, descriptor)
        elif method == 'correlation':
            rdm = calc_rdm_correlation(dataset, descriptor)
        elif method == 'mahalanobis':
            rdm = calc_rdm_mahalanobis(dataset, descriptor, noise)
        elif method == 'crossnobis':
            rdm = calc_rdm_crossnobis(dataset, descriptor, noise,
<<<<<<< HEAD
                                      cv_descriptor=cv_descriptor)
=======
                                      cv_descriptor)
>>>>>>> b59118c3
        else:
            raise(NotImplementedError)
    return rdm


def calc_rdm_euclid(dataset, descriptor=None):
    """
    calculates an RDM from an input dataset using euclidean distance
    If multiple instances of the same condition are found in the dataset
    they are averaged.

    Args:
        dataset (pyrsa.data.DatasetBase):
            The dataset the RDM is computed from
        descriptor (String):
            obs_descriptor used to define the rows/columns of the RDM
            defaults to one row/column per row in the dataset

    Returns:
        pyrsa.rdm.rdms.RDMs: RDMs object with the one RDM

    """
    measurements, desc, descriptor = _parse_input(dataset, descriptor)
    diff = _calc_pairwise_differences(measurements)
    rdm = np.einsum('ij,ij->i', diff, diff)
    rdm = RDMs(dissimilarities=np.array([rdm]),
               dissimilarity_measure='euclidean',
               descriptors=dataset.descriptors)
    rdm.pattern_descriptors[descriptor] = desc
    return rdm


def calc_rdm_euclid_save_memory(dataset, descriptor=None):
    """
    calculates an RDM from an input dataset using euclidean distance
    If multiple instances of the same condition are found in the dataset
    they are averaged.

    Args:
        dataset (pyrsa.data.DatasetBase):
            The dataset the RDM is computed from
        descriptor (String):
            obs_descriptor used to define the rows/columns of the RDM
            defaults to one row/column per row in the dataset

    Returns:
        pyrsa.rdm.rdms.RDMs: RDMs object with the one RDM

    """
    measurements, desc, descriptor = _parse_input(dataset, descriptor)
    n, _ = measurements.shape
    rdm = np.zeros(int(n * (n - 1) / 2))
    k = 0
    for i in range(measurements.shape[0]):
        for j in range(i+1, measurements.shape[0]):
            diff = measurements[i] - measurements[j]
            rdm[k] = np.sum(diff ** 2)
            k += 1
    rdm = RDMs(dissimilarities=np.array([rdm]),
               dissimilarity_measure='euclidean',
               descriptors=dataset.descriptors)
    rdm.pattern_descriptors[descriptor] = desc
    return rdm


def calc_rdm_correlation(dataset, descriptor=None):
    """
    calculates an RDM from an input dataset using correlation distance
    If multiple instances of the same condition are found in the dataset
    they are averaged.

    Args:
        dataset (pyrsa.data.DatasetBase):
            The dataset the RDM is computed from
        descriptor (String):
            obs_descriptor used to define the rows/columns of the RDM
            defaults to one row/column per row in the dataset

    Returns:
        pyrsa.rdm.rdms.RDMs: RDMs object with the one RDM

    """
    ma, desc, descriptor = _parse_input(dataset, descriptor)
    ma = ma - ma.mean(axis=1, keepdims=True)
    ma /= np.sqrt(np.einsum('ij,ij->i', ma, ma))[:, None]
    rdm = 1 - np.einsum('ik,jk', ma, ma)
    rdm = RDMs(dissimilarities=np.array([rdm]),
               dissimilarity_measure='correlation',
               descriptors=dataset.descriptors)
    rdm.pattern_descriptors[descriptor] = desc
    return rdm


def calc_rdm_mahalanobis(dataset, descriptor=None, noise=None):
    """
    calculates an RDM from an input dataset using mahalanobis distance
    If multiple instances of the same condition are found in the dataset
    they are averaged.

    Args:
        dataset (pyrsa.data.dataset.DatasetBase):
            The dataset the RDM is computed from
        descriptor (String):
            obs_descriptor used to define the rows/columns of the RDM
            defaults to one row/column per row in the dataset
        noise (numpy.ndarray):
            dataset.n_channel x dataset.n_channel
            precision matrix used to calculate the RDM
            default: identity matrix, i.e. euclidean distance

    Returns:
        pyrsa.rdm.rdms.RDMs: RDMs object with the one RDM

    """
    if noise is None:
        rdm = calc_rdm_euclid(dataset, descriptor)
    else:
        measurements, desc, descriptor = _parse_input(dataset, descriptor)
        noise = _check_noise(noise, dataset.n_channel)
<<<<<<< HEAD
=======
        # calculate difference @ precision @ difference for all pairs
        # first calculate the difference vectors diff and precision @ diff
        # then calculate the inner product
>>>>>>> b59118c3
        diff = _calc_pairwise_differences(measurements)
        diff2 = (noise @ diff.T).T
        rdm = np.einsum('ij,ij->i', diff, diff2) / measurements.shape[1]
        rdm = RDMs(dissimilarities=np.array([rdm]),
                   dissimilarity_measure='Mahalanobis',
                   descriptors=dataset.descriptors)
        rdm.pattern_descriptors[descriptor] = desc
        rdm.descriptors['noise'] = noise
    return rdm


def calc_rdm_crossnobis(dataset, descriptor, noise=None,
<<<<<<< HEAD
                        cv_descriptor=None, subversion='whiten'):
=======
                        cv_descriptor=None):
>>>>>>> b59118c3
    """
    calculates an RDM from an input dataset using Cross-nobis distance
    This performs leave one out crossvalidation over the cv_descriptor.

    As the minimum input provide a dataset and a descriptor-name to
    define the rows & columns of the RDM.
    You may pass a noise precision. If you don't an identity is assumed.
    Also a cv_descriptor can be passed to define the crossvalidation folds.
    It is recommended to do this, to assure correct calculations. If you do
    not, this function infers a split in order of the dataset, which is
    guaranteed to fail if there are any unbalances.

    This function also accepts a list of noise precision matricies.
    It is then assumed that this is the precision of the mean from
    the corresponding crossvalidation fold, i.e. if multiple measurements
    enter a fold, please compute the resulting noise precision in advance!

    Args:
        dataset (pyrsa.data.dataset.DatasetBase):
            The dataset the RDM is computed from
        descriptor (String):
            obs_descriptor used to define the rows/columns of the RDM
            defaults to one row/column per row in the dataset
        noise (numpy.ndarray):
            dataset.n_channel x dataset.n_channel
            precision matrix used to calculate the RDM
            default: identity matrix, i.e. euclidean distance
        cv_descriptor (String):
            obs_descriptor which determines the cross-validation folds
        subversion (String):
            switch the version of Crossnobis to run:
            'pool': prewhiten each estimate with their precision
            'average': run each combination of \delta_i \Sigma_j^-1 \delta_j
            'pool_sum': run each combination of \delta_i \Sigma_j^-1 \delta_j

    Returns:
        pyrsa.rdm.rdms.RDMs: RDMs object with the one RDM

    """
    noise = _check_noise(noise, dataset.n_channel)
    if descriptor is None:
        raise ValueError('descriptor must be a string! Crossvalidation' +
                         'requires multiple measurements to be grouped')
    if cv_descriptor is None:
        cv_desc = _gen_default_cv_descriptor(dataset, descriptor)
        dataset.obs_descriptors['cv_desc'] = cv_desc
        cv_descriptor = 'cv_desc'
    cv_folds = np.unique(np.array(dataset.obs_descriptors[cv_descriptor]))
    weights = []
    rdms = []
    if noise is None or (isinstance(noise, np.ndarray) and noise.ndim == 2):
        for i_fold in range(len(cv_folds)):
            fold = cv_folds[i_fold]
            data_test = dataset.subset_obs(cv_descriptor, fold)
            data_train = dataset.subset_obs(cv_descriptor,
                                            np.setdiff1d(cv_folds, fold))
            measurements_train, _ = average_dataset_by(data_train, descriptor)
            measurements_test, _ = average_dataset_by(data_test, descriptor)
            n_cond = measurements_train.shape[0]
            rdm = np.empty(int(n_cond * (n_cond-1) / 2))
            k = 0
            for i_cond in range(n_cond - 1):
                for j_cond in range(i_cond + 1, n_cond):
                    diff_train = measurements_train[i_cond] \
                        - measurements_train[j_cond]
                    diff_test = measurements_test[i_cond] \
                        - measurements_test[j_cond]
                    if noise is None:
                        rdm[k] = np.sum(diff_train * diff_test)
                    else:
                        rdm[k] = np.sum(diff_train
                                        * np.matmul(noise, diff_test))
                    k += 1
            rdms.append(rdm)
            weights.append(data_test.n_obs)
    else:  # a list of noises was provided
        measurements = []
<<<<<<< HEAD
        w_fold = []
        for i_fold in range(len(cv_folds)):
            data = dataset.subset_obs(cv_descriptor, cv_folds[i_fold])
            measurements.append(average_dataset_by(data, descriptor)[0])
            w_fold.append(data.n_obs)
        for i_fold in range(len(cv_folds)):
            for j_fold in range(len(cv_folds)):
                if i_fold != j_fold:
                    rdm = _calc_rdm_crossnobis_single(measurements[i_fold],
                                                      measurements[j_fold],
                                                      noise[j_fold])
                    rdms.append(rdm)
                    weights.append(w_fold[i_fold] * w_fold[j_fold])
=======
        variances = []
        for i_fold in range(len(cv_folds)):
            data = dataset.subset_obs(cv_descriptor, cv_folds[i_fold])
            measurements.append(average_dataset_by(data, descriptor)[0])
            variances.append(np.linalg.inv(noise[i_fold]))
        for i_fold in range(len(cv_folds)):
            for j_fold in range(i_fold + 1, len(cv_folds)):
                if i_fold != j_fold:
                    rdm = _calc_rdm_crossnobis_single(
                        measurements[i_fold], measurements[j_fold],
                        np.linalg.inv(variances[i_fold]
                                      + variances[j_fold]))
                    rdms.append(rdm)
>>>>>>> b59118c3
    rdms = np.array(rdms)
    rdm = np.einsum('ij->j', rdms)
    rdm = RDMs(dissimilarities=np.array([rdm]),
               dissimilarity_measure='crossnobis',
               descriptors=dataset.descriptors)
    if descriptor is None:
        rdm.pattern_descriptors['pattern'] = np.arange(rdm.n_cond)
    else:
        _, desc = average_dataset_by(dataset, descriptor)
        rdm.pattern_descriptors[descriptor] = desc
    rdm.descriptors['noise'] = noise
    rdm.descriptors['cv_descriptor'] = cv_descriptor
    return rdm


def _calc_rdm_crossnobis_single_sparse(measurements1, measurements2, noise):
    c_matrix = pairwise_contrast_sparse(np.arange(measurements1.shape[0]))
    diff_1 = c_matrix @ measurements1
    diff_2 = c_matrix @ measurements2
    diff_2 = noise @ diff_2.transpose()
    rdm = np.einsum('kj,jk->k', diff_1, diff_2) / measurements1.shape[1]
    return rdm


def _calc_rdm_crossnobis_single(measurements1, measurements2, noise):
    diff_1 = _calc_pairwise_differences(measurements1)
    diff_2 = _calc_pairwise_differences(measurements2)
    diff_2 = noise @ diff_2.transpose()
    rdm = np.einsum('kj,jk->k', diff_1, diff_2) / measurements1.shape[1]
    return rdm


def _gen_default_cv_descriptor(dataset, descriptor):
    """ generates a default cv_descriptor for crossnobis
    This assumes that the first occurence each descriptor value forms the
    first group, the second occurence forms the second group, etc.
    """
    desc = dataset.obs_descriptors[descriptor]
    values, counts = np.unique(desc, return_counts=True)
    assert np.all(counts == counts[0]), (
        'cv_descriptor generation failed:\n'
        + 'different number of observations per pattern')
    n_repeats = counts[0]
    cv_descriptor = np.zeros_like(desc)
    for i_val in values:
        cv_descriptor[desc == i_val] = np.arange(n_repeats)
    return cv_descriptor


def _calc_pairwise_differences(measurements):
    n, m = measurements.shape
    diff = np.zeros((int(n * (n - 1) / 2), m))
    k = 0
    for i in range(measurements.shape[0]):
        for j in range(i+1, measurements.shape[0]):
            diff[k] = measurements[i] - measurements[j]
            k += 1
    return diff


def _parse_input(dataset, descriptor):
    if descriptor is None:
        measurements = dataset.measurements
        desc = np.arange(measurements.shape[0])
        descriptor = 'pattern'
    else:
        measurements, desc = average_dataset_by(dataset, descriptor)
    return measurements, desc, descriptor


def _check_noise(noise, n_channel):
    """
    checks that a noise pattern is a matrix with correct dimension
    n_channel x n_channel

    Args:
        noise: noise input to be checked

    Returns:
        noise(np.ndarray): n_channel x n_channel noise precision matrix

    """
    if noise is None:
        pass
    elif isinstance(noise, np.ndarray) and noise.ndim == 2:
        assert np.all(noise.shape == (n_channel, n_channel))
    elif isinstance(noise, Iterable):
        for i in range(len(noise)):
            noise[i] = _check_noise(noise[i], n_channel)
    elif isinstance(noise, dict):
        for key in noise.keys():
            noise[key] = _check_noise(noise[key], n_channel)
    else:
        raise ValueError('noise(s) must have shape n_channel x n_channel')
    return noise<|MERGE_RESOLUTION|>--- conflicted
+++ resolved
@@ -30,12 +30,9 @@
             dataset.n_channel x dataset.n_channel
             precision matrix used to calculate the RDM
             used only for Mahalanobis and Crossnobis estimators
-<<<<<<< HEAD
+            defaults to an identity matrix, i.e. euclidean distance
         cv_descriptor (String):
             descriptor for crossvalidation for CrossNobis
-=======
-            defaults to an identity matrix, i.e. euclidean distance
->>>>>>> b59118c3
 
     Returns:
         pyrsa.rdm.rdms.RDMs: RDMs object with the one RDM
@@ -46,7 +43,6 @@
         for i_dat in range(len(dataset)):
             if noise is None:
                 rdms.append(calc_rdm(dataset[i_dat], method=method,
-<<<<<<< HEAD
                                      descriptor=descriptor,
                                      cv_descriptor=cv_descriptor))
             elif isinstance(noise, np.ndarray) and noise.ndim == 2:
@@ -59,17 +55,6 @@
                                      descriptor=descriptor,
                                      noise=noise[i_dat],
                                      cv_descriptor=cv_descriptor))
-=======
-                                     descriptor=descriptor))
-            elif isinstance(noise, np.ndarray) and noise.ndim == 2:
-                rdms.append(calc_rdm(dataset[i_dat], method=method,
-                                     descriptor=descriptor,
-                                     noise=noise))
-            elif isinstance(noise, Iterable):
-                rdms.append(calc_rdm(dataset[i_dat], method=method,
-                                     descriptor=descriptor,
-                                     noise=noise[i_dat]))
->>>>>>> b59118c3
         rdm = concat(rdms)
     else:
         if method == 'euclidean':
@@ -80,11 +65,7 @@
             rdm = calc_rdm_mahalanobis(dataset, descriptor, noise)
         elif method == 'crossnobis':
             rdm = calc_rdm_crossnobis(dataset, descriptor, noise,
-<<<<<<< HEAD
-                                      cv_descriptor=cv_descriptor)
-=======
                                       cv_descriptor)
->>>>>>> b59118c3
         else:
             raise(NotImplementedError)
     return rdm
@@ -204,12 +185,9 @@
     else:
         measurements, desc, descriptor = _parse_input(dataset, descriptor)
         noise = _check_noise(noise, dataset.n_channel)
-<<<<<<< HEAD
-=======
         # calculate difference @ precision @ difference for all pairs
         # first calculate the difference vectors diff and precision @ diff
         # then calculate the inner product
->>>>>>> b59118c3
         diff = _calc_pairwise_differences(measurements)
         diff2 = (noise @ diff.T).T
         rdm = np.einsum('ij,ij->i', diff, diff2) / measurements.shape[1]
@@ -222,11 +200,7 @@
 
 
 def calc_rdm_crossnobis(dataset, descriptor, noise=None,
-<<<<<<< HEAD
-                        cv_descriptor=None, subversion='whiten'):
-=======
                         cv_descriptor=None):
->>>>>>> b59118c3
     """
     calculates an RDM from an input dataset using Cross-nobis distance
     This performs leave one out crossvalidation over the cv_descriptor.
@@ -256,11 +230,6 @@
             default: identity matrix, i.e. euclidean distance
         cv_descriptor (String):
             obs_descriptor which determines the cross-validation folds
-        subversion (String):
-            switch the version of Crossnobis to run:
-            'pool': prewhiten each estimate with their precision
-            'average': run each combination of \delta_i \Sigma_j^-1 \delta_j
-            'pool_sum': run each combination of \delta_i \Sigma_j^-1 \delta_j
 
     Returns:
         pyrsa.rdm.rdms.RDMs: RDMs object with the one RDM
@@ -304,21 +273,6 @@
             weights.append(data_test.n_obs)
     else:  # a list of noises was provided
         measurements = []
-<<<<<<< HEAD
-        w_fold = []
-        for i_fold in range(len(cv_folds)):
-            data = dataset.subset_obs(cv_descriptor, cv_folds[i_fold])
-            measurements.append(average_dataset_by(data, descriptor)[0])
-            w_fold.append(data.n_obs)
-        for i_fold in range(len(cv_folds)):
-            for j_fold in range(len(cv_folds)):
-                if i_fold != j_fold:
-                    rdm = _calc_rdm_crossnobis_single(measurements[i_fold],
-                                                      measurements[j_fold],
-                                                      noise[j_fold])
-                    rdms.append(rdm)
-                    weights.append(w_fold[i_fold] * w_fold[j_fold])
-=======
         variances = []
         for i_fold in range(len(cv_folds)):
             data = dataset.subset_obs(cv_descriptor, cv_folds[i_fold])
@@ -332,7 +286,6 @@
                         np.linalg.inv(variances[i_fold]
                                       + variances[j_fold]))
                     rdms.append(rdm)
->>>>>>> b59118c3
     rdms = np.array(rdms)
     rdm = np.einsum('ij->j', rdms)
     rdm = RDMs(dissimilarities=np.array([rdm]),
