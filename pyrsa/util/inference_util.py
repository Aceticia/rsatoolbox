--- conflicted
+++ resolved
@@ -42,7 +42,7 @@
     return evaluations, theta, fitter
 
 
-def pool_rdm(rdms, method='cosine', sigma_k=None):
+def pool_rdm(rdms, method='cosine'):
     """pools multiple RDMs into the one with maximal performance under a given
     evaluation metric
     rdm_descriptors of the generated rdms are empty
@@ -74,25 +74,11 @@
         rdm_vec = rdm_vec - np.nanmean(rdm_vec, axis=1, keepdims=True)
         rdm_vec = rdm_vec / np.nanstd(rdm_vec, axis=1, keepdims=True)
         rdm_vec = np.mean(rdm_vec, axis=0, keepdims=True)
-<<<<<<< HEAD
         rdm_vec = rdm_vec - np.nanmin(rdm_vec)
     elif method == 'cosine_cov':
         rdm_vec = rdm_vec / np.sqrt(np.nanmean(rdm_vec ** 2, axis=1,
                                                keepdims=True))
-=======
-        rdm_vec = rdm_vec - np.min(rdm_vec)
-    elif method == 'corr_cov':
-        rdm_vec = rdm_vec - np.mean(rdm_vec, axis=1, keepdims=True)
-        rdm_vec = rdm_vec / np.std(rdm_vec, axis=1, keepdims=True)
-        rdm_vec = np.mean(rdm_vec, axis=0, keepdims=True)
-        rdm_vec = rdm_vec - np.min(rdm_vec)
-    elif method == 'cosine_cov':
-        rdm_vec = rdm_vec/np.mean(rdm_vec, axis=1, keepdims=True)
-        rdm_vec = np.mean(rdm_vec, axis=0, keepdims=True)
-    elif method == 'spearman':
-        rdm_vec = np.array([rankdata(v) for v in rdm_vec])
->>>>>>> 91016d0f
-        rdm_vec = np.mean(rdm_vec, axis=0, keepdims=True)
+        rdm_vec = np.nanmean(rdm_vec, axis=0, keepdims=True)
     elif method == 'spearman':
         rdm_vec = np.array([_nan_rank_data(v) for v in rdm_vec])
         rdm_vec = np.nanmean(rdm_vec, axis=0, keepdims=True)
