#!/usr/bin/env python3
# -*- coding: utf-8 -*-
"""
Descriptor handling

<<<<<<< HEAD
@author: heiko, adkipnis
=======
@author: adkipnis
>>>>>>> 2568ac4c
"""

import numpy as np


def bool_index(descriptor, value):
    """
    creates a boolean index vector where a descriptor has a value

    Args:
        descriptor(numpy.ndarray): descriptor vector
        value:                  value or list of values to mark

    Returns:
        numpy.ndarray:
            bool_index: boolean index vector where descriptor == value

    """
    descriptor = np.array(descriptor)
    if (type(value) is list or
            type(value) is tuple or
            type(value) is np.ndarray):
        index = np.array([descriptor == v for v in value])
        index = np.any(index, axis=0)
    else:
        index = np.array(descriptor == value)
    return index


def format_descriptor(descriptors):
    """ formats a descriptor dictionary

    Args:
        descriptors(dict): the descriptor dictionary

    Returns:
        String: formated string to show dict

    """
    string_descriptors = ''
    for entry in descriptors:
        string_descriptors = (string_descriptors +
                              f'{entry} = {descriptors[entry]}\n'
                              )
    return string_descriptors


def parse_input_descriptor(descriptors):
    """ parse input descriptor checks whether an input descriptors dictionary
    is a dictionary. If it is None instead it is replaced by an empty dict.
    Otherwise an error is raised.

    Args:
        descriptors(dict/None): the descriptor dictionary

    Returns:
        dict: descriptor dictionary

    """
    if descriptors is None:
        descriptors = {}
    elif not isinstance(descriptors, dict):
        raise ValueError('Descriptors must be dictionaries!')
    return descriptors


def check_descriptor_length(descriptor, n_element):
    """
    Checks whether the entries of a descriptor dictionary have the right length

    Args:
        descriptor(dict): the descriptor dictionary
        n_element: the correct length of the descriptors

    Returns:
        bool

    """
    for k, v in descriptor.items():
        v = np.asarray(v)
        if not v.shape:
            # 0-d array happens e.g. when casting str to array
            v = v.flatten()
        descriptor[k] = v
        if v.shape[0] != n_element:
            return False
    return True


def subset_descriptor(descriptor, indices):
    """
    retrievs a subset of a descriptor given by indices.

    Args:
        descriptor(dict): the descriptor dictionary
        indices: the indices to be extracted

    Returns:
        extracted_descriptor(dict): the selected subset of the descriptor

    """
    extracted_descriptor = {}
    for k, v in descriptor.items():
        if isinstance(indices, tuple) or isinstance(indices, list):
            extracted_descriptor[k] = [v[index] for index in indices]
        else:
            extracted_descriptor[k] = np.array(v)[indices]
        if len(np.array(extracted_descriptor[k]).shape) == 0:
            extracted_descriptor[k] = [extracted_descriptor[k]]
    return extracted_descriptor


def append_descriptor(descriptor, desc_new):
    """
    appends a descriptor to an existing one

    Args:
        descriptor(dict): the descriptor dictionary
        desc_new(dict): the descriptor dictionary to append

    Returns:
        descriptor(dict): the longer descriptor

    """
    for k, v in descriptor.items():
        assert k in desc_new.keys(), f'appended descriptors misses key {k}'
        descriptor[k] = np.concatenate((v, desc_new[k]), axis=0)
    descriptor['index'] = np.arange(len(descriptor['index']))
    return descriptor


def check_descriptor_length_error(descriptor, name, n_element):
    """
    Raises an error if the given descriptor does not have the right length

    Args:
        descriptor(dict/None): the descriptor dictionary
        name(String): Descriptor name used for error message
        n_element: the desired descriptor length

    Returns:
        ---

    """
    if descriptor is not None:
        if not check_descriptor_length(descriptor, n_element):
            raise AttributeError(
                name + " have mismatched dimension with measurements.")


def append_obs_descriptors(dict_orig, dict_addit):
    """
    Merge two dictionaries of observation descriptors with matching keys and
    numpy arrays as values.
    """
    assert list(dict_orig.keys()) == list(dict_addit.keys()), \
        "Provided observationdescriptors have different keys."
<<<<<<< HEAD
    
=======
>>>>>>> 2568ac4c
    dict_merged = {}
    keys = list(dict_orig.keys())
    for k in keys:
        values = np.array(np.append(dict_orig[k], dict_addit[k]))
<<<<<<< HEAD
        dict_merged.update({k:values})
=======
        dict_merged.update({k: values})
>>>>>>> 2568ac4c
    return dict_merged<|MERGE_RESOLUTION|>--- conflicted
+++ resolved
@@ -3,11 +3,7 @@
 """
 Descriptor handling
 
-<<<<<<< HEAD
-@author: heiko, adkipnis
-=======
 @author: adkipnis
->>>>>>> 2568ac4c
 """
 
 import numpy as np
@@ -165,17 +161,9 @@
     """
     assert list(dict_orig.keys()) == list(dict_addit.keys()), \
         "Provided observationdescriptors have different keys."
-<<<<<<< HEAD
-    
-=======
->>>>>>> 2568ac4c
     dict_merged = {}
     keys = list(dict_orig.keys())
     for k in keys:
         values = np.array(np.append(dict_orig[k], dict_addit[k]))
-<<<<<<< HEAD
-        dict_merged.update({k:values})
-=======
         dict_merged.update({k: values})
->>>>>>> 2568ac4c
     return dict_merged