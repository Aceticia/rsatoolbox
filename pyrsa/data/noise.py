--- conflicted
+++ resolved
@@ -278,21 +278,12 @@
     cov = cov_from_measurements(dataset, obs_desc, dof=dof, method=method)
     if not isinstance(cov, np.ndarray):
         prec = [None] * len(cov)
-<<<<<<< HEAD
-        for i in range(len(cov)):
-            prec[i] = np.linalg.inv(cov[i])
-    elif len(cov.shape) > 2:
-        prec = np.zeros(cov.shape)
-        for i in range(len(cov)):
-            prec[i] = np.linalg.inv(cov[i])
-=======
         for i, cov_i in enumerate(cov):
             prec[i] = np.linalg.inv(cov_i)
     elif len(cov.shape) > 2:
         prec = np.zeros(cov.shape)
         for i, cov_i in enumerate(cov):
             prec[i] = np.linalg.inv(cov_i)
->>>>>>> 90c5d639
     else:
         prec = np.linalg.inv(cov)
     return prec