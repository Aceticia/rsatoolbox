--- conflicted
+++ resolved
@@ -301,28 +301,27 @@
         order = np.argsort(desc)
         self.measurements = self.measurements[order]
         self.obs_descriptors = subset_descriptor(self.obs_descriptors, order)
-        
+
     def get_measurements(self):
         "Getter function for measurements"
         return self.measurements.copy()
-    
+
     def get_measurements_tensor(self, by):
-        """ Returns a tensor version of the measurements array, split by an 
-        observation descriptor. This procedure will keep the order of 
+        """ Returns a tensor version of the measurements array, split by an
+        observation descriptor. This procedure will keep the order of
         measurements the same as it is in the dataset.
-        
+
         Args:
             by(String):
                 the descriptor by which the splitting is made
 
-<<<<<<< HEAD
         Returns:
             measurements_tensor (numpy.ndarray):
                 n_obs_rest x n_channel x n_obs_by 3d-array, where n_obs_by is
                 are the unique values that the obs_descriptor "by" takes, and
                 n_obs_rest is the remaining number of observations per unique
                 instance of "by"
-                
+
         """
         assert len(self.obs_descriptors.keys()) > 1, \
             "dataset has too few obs_descriptors to build a tensor from it"
@@ -337,7 +336,7 @@
         measurements_tensor = np.stack(measurements_list, axis=0)
         measurements_tensor = np.swapaxes(measurements_tensor, 1, 2)
         return measurements_tensor, unique_values
-=======
+
     def odd_even_split(self, obs_desc):
         """
         Perform a simple odd-even split on a PyRSA dataset. It will be
@@ -406,7 +405,6 @@
         even_split = merge_subsets(even_list)
         return odd_split, even_split
 
->>>>>>> 93ded4e4
 
 def load_dataset(filename, file_type=None):
     """ loads a Dataset object from disc
