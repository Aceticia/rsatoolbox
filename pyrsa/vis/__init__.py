from .rdm_plot import show_rdm
<<<<<<< HEAD
from .vis import mds, rdm_dimension_reduction
=======
from .mds_plot import mds, rdm_dimension_reduction
>>>>>>> 01dbf872
from .model_plot import plot_model_comparison<|MERGE_RESOLUTION|>--- conflicted
+++ resolved
@@ -1,7 +1,3 @@
 from .rdm_plot import show_rdm
-<<<<<<< HEAD
-from .vis import mds, rdm_dimension_reduction
-=======
 from .mds_plot import mds, rdm_dimension_reduction
->>>>>>> 01dbf872
 from .model_plot import plot_model_comparison