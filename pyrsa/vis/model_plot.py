--- conflicted
+++ resolved
@@ -1,919 +1,812 @@
-<<<<<<< HEAD
-#!/usr/bin/env python3
-# -*- coding: utf-8 -*-
-"""
-Created on Thu Feb 13 14:04:52 2020
-"""
-
-import numpy as np
-import matplotlib.pyplot as plt
-import matplotlib.patches as patches
-from matplotlib.path import Path
-import matplotlib.transforms as transforms
-from matplotlib import cm
-import networkx as nx
-from networkx.algorithms.clique import find_cliques as maximal_cliques
-from pyrsa.util.inference_util import pair_tests
-from pyrsa.util.rdm_utils import batch_to_vectors
-
-
-def plot_model_comparison(result, sort=False, colors=None,
-                          alpha=0.01, test_pair_comparisons=True,
-                          multiple_pair_testing='fdr',
-                          test_above_0=True,
-                          test_below_noise_ceil=True,
-                          error_bars='sem'):
-    """ Plots the results of RSA inference on a set of models as a bar graph
-    with one bar for each model indicating its predictive performance. The
-    function also shows the noise ceiling whose upper edge is an upper bound
-    on the performance the true model could achieve (given noise and inter-
-    subject variability) and whose lower edge is an estimate of a lower bound
-    on the performance of the true model. In addition, all pairwise inferential
-    model comparisons are shown in the upper part of the figure.
-    The only mandatory input is a "result" object containing  model evaluations
-    for bootstrap samples and crossvalidation folds. These are used here to
-    construct confidence intervals and perform the significance tests.
-
-    Args (All strings case insensitive):
-        result (pyrsa.inference.result.Result):
-            model evaluation result
-        sort (Boolean or string):
-            False (default): plot bars in the order passed
-            'descend[ing]': plot bars in descending order of model performance
-            'ascend[ing]': plot bars in ascending order of model performance
-        colors (list of lists, numpy array, matplotlib colormap):
-            None (default): default blue for all bars
-            single color: list or numpy array of 3 or 4 values (RGB, RGBA)
-                    specifying the color for all bars
-            multiple colors: list of lists or numpy array (number of colors by
-                    3 or 4 channels -- RGB, RGBA). If the number of colors
-                    matches the number of models, each color is used for the
-                    bar corresponding to one model (in the order of the models
-                    as passed). If the number of colors does not match the
-                    number of models, the list is linearly interpolated to
-                    assign a color to each model (in the order of the models as
-                    passed). For example, two colors will become a gradation,
-                    unless there are exactly two model. Instead of a list of
-                    lists or numpy array, a matplotlib colormap object may also
-                    be passed (e.g. colors = cm.coolwarm).
-        alpha (float):
-            significance threshold (p threshold or FDR q threshold)
-        test_pair_comparisons (Boolean or string):
-            False or None: do not plot pairwise model comparison results
-            True (default): plot pairwise model comparison results using
-                default settings
-            'arrows': plot results in arrows style, indicating pairs of sets
-                between which all differences are significant
-            'nili': plot results as Nili bars (Nili et al. 2014), indicating
-                each significant difference by a horizontal line (or each
-                nonsignificant difference if the string contains a '2', e.g.
-                'nili2')
-            'golan': plot results as Golan wings (Golan et al. 2020), with one
-                wing (graphical element) indicating all dominance relationships
-                for one model.
-            'cliques': plot results as cliques of insignificant differences
-        multiple_pair_testing (Boolean or string):
-            False or 'none': do not adjust for multiple testing for the
-                pairwise model comparisons
-            'FDR' or 'fdr' (default): control the false-discorvery rate at
-                q = alpha
-            'FWER',' fwer', or 'Bonferroni': control the familywise error rate
-            using the Bonferroni method
-        test_above_0 (Boolean or string):
-            False or None: do not plot results of statistical comparison of
-                each model performance against 0
-            True (default): plot results of statistical comparison of each
-                model performance against 0 using default settings ('dewdrops')
-            'dewdrops': place circular "dewdrops" at the baseline to indicate
-                models whose performance is significantly greater than 0
-            'icicles': place triangular "icicles" at the baseline to indicate
-                models whose performance is significantly greater than 0
-            Tests are one-sided, use the global alpha threshold and are
-            automatically Bonferroni-corrected for the number of models tested.
-        test_below_noise_ceil (Boolean or string):
-            False or None: do not plot results of statistical comparison of
-                each model performance against the lower-bound estimate of the
-                noise ceiling
-            True (default): plot results of statistical comparison of each
-                model performance against the lower-bound estimate of the noise
-                ceiling using default settings ('dewdrops')
-            'dewdrops': use circular "dewdrops" at the lower bound of the
-                noise ceiling to indicate models whose performance is
-                significantly below the lower-bound estimate of the noise
-                ceiling
-            'icicles': use triangular "icicles" at the lower bound of the noise
-                ceiling to indicate models whose performance is significantly
-                below the lower-bound estimate of the noise ceiling
-            Tests are one-sided, use the global alpha threshold and are
-            automatically Bonferroni-corrected for the number of models tested.
-        error_bars (Boolean or string):
-            False or None: do not plot error bars
-            True (default) or 'SEM': plot the standard error of the mean
-            'CI': plot 95%-confidence intervals (exluding 2.5% on each side)
-            'CI[x]': plot x%-confidence intervals (exluding 2.5% on each side)
-            Confidence intervals are based on the bootstrap procedure,
-            reflecting variability of the estimate across subjects and/or
-            experimental conditions.
-
-    Returns:
-        ---
-
-    """
-
-    # Prepare and sort data
-    evaluations = result.evaluations
-    models = result.models
-    noise_ceiling = result.noise_ceiling
-    method = result.method
-
-    while len(evaluations.shape) > 2:
-        evaluations = np.nanmean(evaluations, axis=-1)
-    evaluations = evaluations[~np.isnan(evaluations[:, 0])]
-    evaluations = 1 - evaluations  # >>>evaluations always as distances?
-    noise_ceiling = 1 - np.array(noise_ceiling)
-    perf = np.mean(evaluations, axis=0)
-    n_bootstraps, n_models = evaluations.shape
-    if sort is True:
-        sort = 'descending'  # descending by default if sort is True
-    elif sort is False:
-        sort = 'unsorted'
-    if sort != 'unsorted':  # 'descending' or 'ascending'
-        idx = np.argsort(perf)
-        if 'descend' in sort.lower():
-            idx = np.flip(idx)
-        perf = perf[idx]
-        evaluations = evaluations[:, idx]
-        models = [models[i] for i in idx]
-        if not ('descend' in sort.lower() or
-                'ascend' in sort.lower()):
-            raise Exception('plot_model_comparison: Argument ' +
-                            'sort is incorrectly defined as '
-                            + sort + '.')
-
-    # Prepare axes for bars and pairwise comparisons
-    fs, fs2 = 18, 14  # axis label font sizes
-    l, b, w, h = 0.15, 0.15, 0.8, 0.8
-    fig = plt.figure(figsize=(12.5, 10))
-    if test_pair_comparisons is True:
-        test_pair_comparisons = 'arrows'
-    if test_pair_comparisons:
-        if test_pair_comparisons.lower() in ['arrows', 'cliques']:
-            h_pair_tests = 0.25
-        elif 'golan' in test_pair_comparisons.lower():
-            h_pair_tests = 0.3
-        elif 'nili' in test_pair_comparisons.lower():
-            h_pair_tests = 0.4
-        else:
-            raise Exception('plot_model_comparison: Argument ' +
-                            'test_pair_comparisons is incorrectly defined as '
-                            + test_pair_comparisons + '.')
-        ax = plt.axes((l, b, w, h*(1-h_pair_tests)))
-        axbar = plt.axes((l, b + h * (1 - h_pair_tests), w,
-                          h * h_pair_tests * 0.7))
-    else:
-        ax = plt.axes((l, b, w, h))
-
-    # Define the model colors
-    if colors is None:  # no color passed...
-        colors = [0, 0.4, 0.9, 1]  # use default blue
-    elif isinstance(colors, cm.colors.LinearSegmentedColormap):
-        cmap = cm.get_cmap(colors)
-        colors = cmap(np.linspace(0, 1, 100))[np.newaxis, :, :3].squeeze()
-    colors = np.array([np.array(col) for col in colors])
-    if len(colors.shape) == 1:  # one color passed...
-        n_col, n_chan = 1, colors.shape[0]
-        colors.shape = (n_col, n_chan)
-    else:  # multiple colors passed...
-        n_col, n_chan = colors.shape
-        if n_col == n_models:  # one color passed for each model...
-            cols2 = colors
-        else:  # number of colors passed does not match number of models...
-            # interpolate colors to define a color for each model
-            cols2 = np.empty((n_models, n_chan))
-            for c in range(n_chan):
-                cols2[:, c] = np.interp(np.array(range(n_models)),
-                                        np.array(range(n_col))/n_col*n_models,
-                                        colors[:, c])
-        if sort != 'unsorted':
-            colors = cols2[idx, :]
-        else:
-            colors = cols2
-    if colors.shape[1] == 3:
-        colors = np.concatenate((colors, np.ones((colors.shape[0], 1))),
-                                axis=1)
-
-    # Plot bars and error bars
-    ax.bar(np.arange(evaluations.shape[1]), perf, color=colors)
-    if error_bars is True:
-        error_bars = 'sem'
-    if error_bars.lower() == 'sem':
-        errorbar_low = np.std(evaluations, axis=0)
-        errorbar_high = np.std(evaluations, axis=0)
-    elif error_bars[0:2].lower() == 'ci':
-        if len(error_bars) == 2:
-            CI_percent = 95
-        else:
-            CI_percent = int(error_bars[2:])
-        prop_cut = (1-CI_percent/100) / 2
-        framed_evals = np.concatenate(
-            (np.tile(np.array((-np.inf, np.inf)).reshape(2, 1), (1, n_models)),
-             evaluations), axis=0)
-        errorbar_low = -(np.quantile(framed_evals, prop_cut, axis=0)
-                         - perf)
-        errorbar_high = (np.quantile(framed_evals, 1 - prop_cut, axis=0)
-                         - perf)
-        limits = np.concatenate((errorbar_low, errorbar_high))
-        if np.isnan(limits).any() or (abs(limits) == np.inf).any():
-            raise Exception(
-                'plot_model_comparison: Too few bootstrap samples for the ' +
-                'requested confidence interval: ' + error_bars + '.')
-    elif error_bars:
-        raise Exception('plot_model_comparison: Argument ' +
-                        'error_bars is incorrectly defined as '
-                        + error_bars + '.')
-    if error_bars:
-        ax.errorbar(np.arange(evaluations.shape[1]), perf,
-                    yerr=[errorbar_low, errorbar_high], fmt='none', ecolor='k',
-                    capsize=0, linewidth=3)
-
-    # Test whether model performance exceeds 0 (one sided)
-    if test_above_0 is True:
-        test_above_0 = 'dewdrops'
-    if test_above_0:
-        p = ((evaluations < 0).sum(axis=0) + 1) / n_bootstraps
-        model_significant = p < alpha / n_models
-        half_sym_size = 9
-        if test_above_0.lower() == 'dewdrops':
-            halfmoonup = Path.wedge(0, 180)
-            ax.plot(model_significant.nonzero()[0],
-                    np.tile(0, model_significant.sum()), 'w',
-                    marker=halfmoonup, markersize=half_sym_size,
-                    linewidth=0)
-        elif test_above_0.lower() == 'icicles':
-            ax.plot(model_significant.nonzero()[0],
-                    np.tile(0, model_significant.sum()), 'w',
-                    marker=10, markersize=half_sym_size,
-                    linewidth=0)
-        else:
-            raise Exception(
-                'plot_model_comparison: Argument test_above_0' +
-                ' is incorrectly defined as ' + test_above_0 + '.')
-
-    # Plot noise ceiling
-    noise_ceil_col = [0.5, 0.5, 0.5, 0.2]
-    if noise_ceiling is not None:
-        noise_lower = np.nanmean(noise_ceiling[0])
-        noise_upper = np.nanmean(noise_ceiling[1])
-        noiserect = patches.Rectangle((-0.5, noise_lower), len(perf),
-                                      noise_upper-noise_lower, linewidth=0,
-                                      facecolor=noise_ceil_col, zorder=1e6)
-        ax.add_patch(noiserect)
-
-    # Test whether model performance is below the noise ceiling's lower bound
-    # (one sided)
-    if test_below_noise_ceil is True:
-        test_below_noise_ceil = 'dewdrops'
-    if test_below_noise_ceil:
-        if len(noise_ceiling.shape) > 1:
-            noise_lower_bs = noise_ceiling[0]
-            noise_lower_bs.shape = (noise_lower_bs.shape[0], 1)
-        else:
-            noise_lower_bs = noise_ceiling[0].reshape(1, 1)
-        diffs = noise_lower_bs - evaluations  # positive if below lower bound
-        p = ((diffs < 0).sum(axis=0) + 1) / n_bootstraps
-        model_below_lower_bound = p < alpha / n_models
-
-        if test_below_noise_ceil.lower() == 'dewdrops':
-            halfmoondown = Path.wedge(180, 360)
-            ax.plot(model_below_lower_bound.nonzero()[0],
-                    np.tile(noise_lower+0.0000, model_below_lower_bound.sum()),
-                    color='none',
-                    marker=halfmoondown, markersize=half_sym_size,
-                    markerfacecolor=noise_ceil_col,
-                    markeredgecolor='none', linewidth=0)
-        elif test_below_noise_ceil.lower() == 'icicles':
-            ax.plot(model_below_lower_bound.nonzero()[0],
-                    np.tile(noise_lower+0.0007, model_below_lower_bound.sum()),
-                    color='none',
-                    marker=11, markersize=half_sym_size,
-                    markerfacecolor=noise_ceil_col,
-                    markeredgecolor='none', linewidth=0)
-        else:
-            raise Exception(
-                'plot_model_comparison: Argument ' +
-                'test_below_noise_ceil is incorrectly defined as ' +
-                test_below_noise_ceil + '.')
-
-    # Pairwise model comparisons
-    if test_pair_comparisons:
-        model_comp_descr = 'Model comparisons: two-tailed, '
-        p_values = pair_tests(evaluations)
-        n_tests = int((n_models**2-n_models)/2)
-        if multiple_pair_testing is None:
-            multiple_pair_testing = 'uncorrected'
-        if multiple_pair_testing.lower() == 'bonferroni' or \
-           multiple_pair_testing.lower() == 'fwer':
-            significant = p_values < (alpha / n_tests)
-            model_comp_descr = (model_comp_descr
-                                + 'p < {:<.5g}'.format(alpha)
-                                + ', Bonferroni-corrected for '
-                                + str(n_tests)
-                                + ' model-pair comparisons')
-        elif multiple_pair_testing.lower() == 'fdr':
-            ps = batch_to_vectors(np.array([p_values]))[0][0]
-            ps = np.sort(ps)
-            criterion = alpha * (np.arange(ps.shape[0]) + 1) / ps.shape[0]
-            k_ok = ps < criterion
-            if np.any(k_ok):
-                k_max = np.max(np.where(ps < criterion)[0])
-                crit = criterion[k_max]
-            else:
-                crit = 0
-            significant = p_values < crit
-            model_comp_descr = (model_comp_descr +
-                                'FDR q < {:<.5g}'.format(alpha) +
-                                ' (' + str(n_tests) +
-                                ' model-pair comparisons)')
-        else:
-            if 'uncorrected' not in multiple_pair_testing.lower():
-                raise Exception(
-                    'plot_model_comparison: Argument ' +
-                    'multiple_pair_testing is incorrectly defined as ' +
-                    multiple_pair_testing + '.')
-            significant = p_values < alpha
-            model_comp_descr = (model_comp_descr +
-                                'p < {:<.5g}'.format(alpha) +
-                                ', uncorrected (' + str(n_tests) +
-                                ' model-pair comparisons)')
-        if result.cv_method in ['bootstrap_rdm', 'bootstrap_pattern',
-                                'bootstrap_crossval']:
-            model_comp_descr = model_comp_descr + \
-                '\nInference by bootstrap resampling ' + \
-                '({:<,.0f}'.format(n_bootstraps) + ' bootstrap samples) of '
-        if result.cv_method == 'bootstrap_rdm':
-            model_comp_descr = model_comp_descr + 'subjects. '
-        elif result.cv_method == 'bootstrap_pattern':
-            model_comp_descr = model_comp_descr + 'experimental conditions. '
-        elif result.cv_method in ['bootstrap', 'bootstrap_crossval']:
-            model_comp_descr = model_comp_descr + \
-                'subjects and experimental conditions. '
-        model_comp_descr = model_comp_descr + 'Error bars indicate the'
-        if error_bars[0:2].lower() == 'ci':
-            model_comp_descr = (model_comp_descr + ' ' +
-                                str(CI_percent) + '% confidence interval.')
-        elif error_bars.lower() == 'sem':
-            model_comp_descr = (model_comp_descr +
-                                ' standard error of the mean.')
-        if test_above_0 or test_below_noise_ceil:
-            model_comp_descr = (
-                model_comp_descr +
-                '\nOne-sided comparisons of each model performance ')
-        if test_above_0:
-            model_comp_descr = model_comp_descr + 'against 0 '
-        if test_above_0 and test_below_noise_ceil:
-            model_comp_descr = model_comp_descr + 'and '
-        if test_below_noise_ceil:
-            model_comp_descr = (
-                model_comp_descr +
-                'against the lower-bound estimate of the noise ceiling ')
-        if test_above_0 or test_below_noise_ceil:
-            model_comp_descr = (model_comp_descr +
-                                'are Bonferroni-corrected for ' +
-                                str(n_models) + ' models.')
-
-        fig.suptitle(model_comp_descr, fontsize=fs2/2)
-        axbar.set_xlim(ax.get_xlim())
-        digits = [d for d in list(test_pair_comparisons) if d.isdigit()]
-        if len(digits) > 0:
-            v = int(digits[0])
-        else:
-            v = None
-        if 'nili' in test_pair_comparisons.lower():
-            if v:
-                plot_nili_bars(axbar, significant, version=v)
-            else:
-                plot_nili_bars(axbar, significant)
-        elif 'golan' in test_pair_comparisons.lower():
-            if v:
-                plot_golan_wings(axbar, significant, perf, sort, colors,
-                                 version=v)
-            else:
-                plot_golan_wings(axbar, significant, perf, sort, colors)
-        elif 'arrows' in test_pair_comparisons.lower():
-            plot_arrows(axbar, significant)
-        elif 'cliques' in test_pair_comparisons.lower():
-            plot_cliques(axbar, significant)
-
-    # Floating axes
-    ytoptick = np.floor(min(1, noise_upper) * 10) / 10
-    ax.set_yticks(np.arange(0, ytoptick + 1e-6, step=0.1))
-    ax.spines['right'].set_visible(False)
-    ax.spines['top'].set_visible(False)
-    ax.set_xticks(np.arange(n_models))
-    ax.spines['left'].set_bounds(0, ytoptick)
-    ax.spines['bottom'].set_bounds(0, n_models - 1)
-    ax.yaxis.set_ticks_position('left')
-    ax.xaxis.set_ticks_position('bottom')
-    plt.rc('ytick', labelsize=fs2)
-
-    # Axis labels
-    ylabel_fig_x, ysublabel_fig_x = 0.07, 0.095
-    trans = transforms.blended_transform_factory(fig.transFigure,
-                                                 ax.get_yaxis_transform())
-    ax.text(ylabel_fig_x, ytoptick/2, 'RDM prediction accuracy',
-            horizontalalignment='center', verticalalignment='center',
-            rotation='vertical', fontsize=fs, fontweight='bold',
-            transform=trans)
-    if method.lower() == 'cosine':
-        ax.set_ylabel('[across-subject mean of cosine similarity]',
-                      fontsize=fs2)
-    if method.lower() in ['cosine_cov', 'whitened cosine']:
-        ax.set_ylabel('[across-subject mean of whitened-RDM cosine]',
-                      fontsize=fs2)
-    elif method.lower() == 'spearman':
-        ax.set_ylabel('[across-subject mean of Spearman r rank correlation]',
-                      fontsize=fs2)
-    elif method.lower() in ['corr', 'pearson']:
-        ax.text(ysublabel_fig_x, ytoptick/2,
-                '[across-subject mean of Pearson r correlation]',
-                horizontalalignment='center', verticalalignment='center',
-                rotation='vertical', fontsize=fs2, fontweight='normal',
-                transform=trans)
-        # ax.set_ylabel('[across-subject mean of Pearson r correlation]',
-        #               fontsize=fs2)
-    elif method.lower() in ['whitened pearson', 'corr_cov']:
-        ax.set_ylabel('[across-subject mean of whitened-RDM Pearson r '
-                      + 'correlation]',
-                      fontsize=fs2)
-    elif method.lower() in ['kendall', 'tau-b']:
-        ax.set_ylabel('[across-subject mean of Kendall tau-b rank '
-                      + 'correlation]',
-                      fontsize=fs2)
-    elif method.lower() == 'tau-a':
-        ax.set_ylabel('[across-subject mean of '
-                      + 'Kendall tau-a rank correlation]', fontsize=fs2)
-    if models is not None:
-        ax.set_xticklabels([m.name for m in models], fontsize=fs2,
-                           rotation=45)
-
-
-def plot_nili_bars(axbar, significant, version=1):
-    """ plots the results of the pairwise inferential model comparisons in the
-    form of a set of black horizontal bars connecting significantly different
-    models as in the 2014 RSA Toolbox (Nili et al. 2014).
-
-    Args:
-        axbar: Matplotlib axes handle to plot in
-        significant: Boolean matrix of model comparisons
-        version: 1 (Normal Nili bars, indicating significant differences)
-                 2 (Negative Nili bars in gray, indicating nonsignificant
-                    comparison results)
-
-    Returns:
-        ---
-
-    """
-
-    k = 1
-    ns_col = [0.5, 0.5, 0.5]
-    w = 0.2
-    for i in range(significant.shape[0]):
-        drawn1 = False
-        for j in range(i + 1, significant.shape[0]):
-            if version == 1:
-                if significant[i, j]:
-                    axbar.plot((i, j), (k, k), 'k-', linewidth=2)
-                    k += 1
-                    drawn1 = True
-            elif version == 2:
-                if not significant[i, j]:
-                    axbar.plot((i, j), (k, k), '-', linewidth=2,
-                               color=ns_col)
-                    axbar.plot(((i+j)/2-w/2, (i+j)/2+w/2), (k, k), '-',
-                               linewidth=3, color='w')
-                    axbar.text((i+j)/2, k, 'n.s.',
-                               horizontalalignment='center',
-                               verticalalignment='center',
-                               fontsize=8, fontweight='normal', color=ns_col)
-                    k += 1
-                    drawn1 = True
-        if drawn1:
-            k += 1
-    axbar.set_axis_off()
-    axbar.set_ylim((0, k))
-
-
-def plot_golan_wings(axbar, significant, perf, sort, colors=None,
-                     always_black=False, version=3):
-    """ Plots the results of the pairwise inferential model comparisons in the
-    form of black horizontal bars with a tick mark at the reference model and
-    a circular bulge at each significantly different model similar to the
-    visualization in Golan, Raju, Kriegeskorte (2020).
-
-    Args:
-        axbar: Matplotlib axes handle to plot in
-        significant: Boolean matrix of model comparisons
-        version: 0 (single wing: solid circle anchor and open circles),
-                 1 (single wing: tick anchor and circles),
-                 2 (single wing: circle anchor and up and down feathers)
-                 3 (double wings: circle anchor,
-                    downward dominance-indicating feathers,
-                    from bottom to top in model order)
-                 4 (double wings: circle anchor,
-                    downward dominance-indicating feathers,
-                    from bottom to top in performance order)
-
-    Returns:
-        ---
-
-    """
-
-    # Define wing order
-    n_models = significant.shape[0]
-    wing_order = np.array(range(n_models))  # to the right by default
-    if 'ascend' in sort.lower():
-        wing_order = np.flip(wing_order)  # to the left if bars are ascending
-    if version == 4:
-        wing_order = np.argsort(-perf)
-
-    # Define vertical spacing
-    bbox = axbar.get_window_extent().transformed(
-        plt.gcf().dpi_scale_trans.inverted())
-    h_inch = bbox.height
-    h = 1
-    for wo_i in range(len(wing_order)):
-        i = wing_order[wo_i]
-        if version in [3, 4]:
-            js = np.concatenate((wing_order[0:wo_i],
-                                 wing_order[wo_i+1:])).astype('int')
-            js = js[np.logical_and(significant[i, js], perf[i] > perf[js])]
-        else:
-            js = wing_order[wo_i+1:][significant[i, wing_order[wo_i+1:]]]
-        js = js[significant[i, js]]
-        if len(js) > 0:
-            h += 1
-    axbar.set_axis_off()
-    axbar.set_ylim((0, h))
-
-    # Draw the wings
-    if always_black or colors is None or colors.shape[0] == 1:
-        colors = np.tile([0, 0, 0, 1], (n_models, 1))
-    tick_length_inch = 0.08
-    k = 1
-    for wo_i in range(len(wing_order)):
-        i = wing_order[wo_i]
-        if version in [3, 4]:
-            js = np.concatenate((wing_order[0:wo_i],
-                                 wing_order[wo_i+1:])).astype('int')
-            js = js[np.logical_and(significant[i, js], perf[i] > perf[js])]
-        else:
-            js = wing_order[wo_i+1:][significant[i, wing_order[wo_i+1:]]]
-        js = js[significant[i, js]]
-        if len(js) > 0:
-            if version != 1:
-                # circle anchor
-                axbar.plot(i, k, markersize=8, marker='o',
-                           markeredgecolor=colors[i, :],
-                           markerfacecolor=colors[i, :])
-            elif version == 1:
-                # tick anchor
-                axbar.plot((i, i), (k - tick_length_inch/h_inch*h, k), '-',
-                           linewidth=2, color=colors[i, :])  # tick
-            for j in js:
-                if version == 0:
-                    axbar.plot(j, k, markersize=8, marker='o',
-                               markeredgecolor=colors[i, :],
-                               markerfacecolor='w')
-                elif version == 1:
-                    axbar.plot(j, k, markersize=8, marker='o',
-                               markeredgecolor=colors[i, :],
-                               markerfacecolor=colors[i, :])
-                elif version in [2, 3, 4]:
-                    if perf[i] > perf[j]:
-                        tick_ver_end = k - tick_length_inch/h_inch*h
-                    elif perf[i] < perf[j]:
-                        tick_ver_end = k + tick_length_inch/h_inch*h
-                    axbar.plot((j, j), (k, tick_ver_end), '-', linewidth=2,
-                               color=colors[i, :])
-            # wing line
-            axbar.plot((min(i, js.min()), max(i, js.max())), (k, k), 'k-',
-                       linewidth=2, color=colors[i, :], zorder=-1)
-            k += 1
-
-
-def plot_arrows(axbar, significant):
-    """ Summarizes the significances with arrows. The argument significant is
-    a binary matrix of pairwise model comparisons. A nonzero value (or True)
-    indicates that the model specified by the row index beats the model
-    specified by the column index. Only the lower triangular part of compMat is
-    used, so the upper triangular part need not be filled in symmetrically. The
-    summary will be most concise if models are ordered by performance (using
-    the sort argument of model_plot.py).
-    """
-
-    # Preparations
-    n = significant.shape[0]
-    remaining = significant.copy()
-
-    # make arrowheads
-    verts_R = [(0, 0), (0, 1), (2, 0), (0, -1), (0, 0)]
-    verts_L = [(-x, y) for (x, y) in verts_R]
-    codes = [Path.MOVETO, Path.LINETO, Path.LINETO, Path.LINETO,
-             Path.CLOSEPOLY]
-    ah_R = Path(verts_R, codes)
-    ah_L = Path(verts_L, codes)
-
-    # Capture as many comparisons as possible with double arrows
-    double_arrows = list()
-    for ambiguity_span in range(0, n-1):
-        # consider short double arrows first (these cover many comparisons)
-        for i in range(n-1, ambiguity_span, -1):
-            if significant[i:n, 0:i-ambiguity_span].all() and \
-                    remaining[i:n, 0:i-ambiguity_span].any():
-                # add double arrow
-                double_arrows.append((i-ambiguity_span-1, i))
-                remaining[i:n, 0:i-ambiguity_span] = 0
-
-    # Capture as many of the remaining comparisons as possible with arrows
-    arrows = list()
-    for dist2diag in range(1, n):
-        for i in range(n-1, dist2diag-1, -1):
-            if significant[i, 0:i-dist2diag+1].all() and \
-                    remaining[i, 0:i-dist2diag+1].any():
-                arrows.append((i, i-dist2diag))  # add left arrow
-                remaining[i, 0:i-dist2diag+1] = 0
-            if significant[i:n, i-dist2diag].all() and \
-                    remaining[i:n, i-dist2diag].any():
-                arrows.append((i-dist2diag, i))  # add right arrow
-                remaining[i:n, i-dist2diag] = 0
-
-    # Capture the remaining comparisons with lines
-    lines = list()
-    for i in range(1, n):
-        for j in range(0, i-1):
-            if remaining[i, j]:
-                lines.append((i, j))  # add line
-
-    # Plot
-    expected_n_lines = 6
-    axbar.set_ylim((0, expected_n_lines))
-    axbar.set_axis_off()
-    n_elements = len(double_arrows)+len(arrows)+len(lines)
-    if n_elements == 0:
-        return
-    occupied = np.zeros((n_elements, 3*n))
-    for m in range(0, int(np.ceil(n/2))):
-        double_arrows_left = [(i, j) for (i, j) in double_arrows if i == m]
-        if len(double_arrows_left) > 0:
-            i, j = double_arrows_left[0]
-            double_arrows.remove((i, j))
-            if j < i:
-                i, j = j, i
-            k = 1
-            while occupied[k-1, i*3+2:j*3+1].any():
-                k += 1
-            if i == 0:
-                draw_hor_arrow(axbar, i, j, k, '->', ah_L, ah_R)
-            elif j == n-1:
-                draw_hor_arrow(axbar, i, j, k, '<-', ah_L, ah_R)
-            else:
-                draw_hor_arrow(axbar, i, j, k, '<->', ah_L, ah_R)
-            occupied[k-1, i*3+2:j*3+1] = 1
-
-        double_arrows_right = \
-            [(i, j) for (i, j) in double_arrows if j == n-1-m]
-        if len(double_arrows_right) > 0:
-            i, j = double_arrows_right[0]
-            double_arrows.remove((i, j))
-            k = 1
-            while occupied[k-1, i*3+2:j*3+1].any():
-                k += 1
-            if i == 0:
-                draw_hor_arrow(axbar, i, j, k, '->', ah_L, ah_R)
-            elif j == n-1:
-                draw_hor_arrow(axbar, i, j, k, '<-', ah_L, ah_R)
-            else:
-                draw_hor_arrow(axbar, i, j, k, '<->', ah_L, ah_R)
-            occupied[k-1, i*3+2:j*3+1] = 1
-
-    for m in range(0, int(np.ceil(n/2))):
-        arrows_left = [(i, j) for (i, j) in arrows if (i < j and i == m) or
-                       (j < i and j == m)]
-        while len(arrows_left) > 0:
-            i, j = arrows_left.pop()
-            arrows.remove((i, j))
-            k = 1
-            while occupied[k-1, i*3+2:j*3+1].any() or \
-                    occupied[k-1, j*3+2:i*3+1].any():
-                k += 1
-            draw_hor_arrow(axbar, i, j, k, '->', ah_L, ah_R)
-            occupied[k-1, i*3+2:j*3+1] = 1
-            occupied[k-1, j*3+2:i*3+1] = 1
-
-        arrows_right = [(i, j) for (i, j) in arrows if (i < j and j == n-1-m)
-                        or (j < i and i == n-1-m)]
-        while len(arrows_right) > 0:
-            i, j = arrows_right.pop()
-            arrows.remove((i, j))
-            k = 1
-            while occupied[k-1, i*3+2:j*3+1].any() or \
-                    occupied[k-1, j*3+2:i*3+1].any():
-                k += 1
-            draw_hor_arrow(axbar, i, j, k, '->', ah_L, ah_R)
-            occupied[k-1, i*3+2:j*3+1] = 1
-            occupied[k-1, j*3+2:i*3+1] = 1
-
-    for m in range(0, int(np.ceil(n/2))):
-        lines_left = [(i, j) for (i, j) in lines if i == m]
-        while len(lines_left) > 0:
-            i, j = lines_left.pop()
-            lines.remove((i, j))
-            if j < i:
-                i, j = j, i
-            k = 1
-            while occupied[k-1, i*3+2:j*3+1].any():
-                k += 1
-            axbar.plot((i, j), (k, k), 'k-', linewidth=2)
-            occupied[k-1, i*3+2:j*3+1] = 1
-
-        lines_right = [(i, j) for (i, j) in lines if j == n-1-m]
-        while len(lines_right) > 0:
-            i, j = lines_right.pop()
-            lines.remove((i, j))
-            if j < i:
-                i, j = j, i
-            k = 1
-            while occupied[k-1, i*3+2:j*3+1].any():
-                k += 1
-            axbar.plot((i, j), (k, k), 'k-', linewidth=2)
-            occupied[k-1, i*3+2:j*3+1] = 1
-    h = occupied.sum(axis=1).nonzero()[0].max()+1
-    axbar.set_ylim((0, max(expected_n_lines, h)))
-
-
-def draw_hor_arrow(ax, x1, x2, y, style, ah_L, ah_R):
-    # Draws a horizontal arrow from (x1, y) to (x2, y) if style is '->' and
-    # in the reverse direction if style is '<-'. If style is '<->', this
-    # function draws a double arrow.
-    lw, s = 1.6, 0.45
-    ms, ms_a = 8, 18
-    if (x1 < x2 and style == '->') or (x2 < x1 and style == '<-'):
-        mr = ah_R  # arrow points right
-    else:
-        mr = ah_L  # arrow points left
-    if style == '<-':
-        x1, x2 = x2, x1  # arrow from x1 to x2 now
-    d = (x2-x1)/abs(x2-x1)
-    if style == '<->':
-        ax.plot(x1+d*s, y, 'k', markersize=ms_a, marker=ah_L)
-        ax.plot((x1+d*s, x2-d*s), (y, y), 'k-', linewidth=lw)
-        ax.plot(x2-d*s, y, 'k', markersize=ms_a, marker=ah_R)
-    else:
-        ax.plot(x1, y, 'k', markersize=ms, marker='o')
-        ax.plot((x1, x2-d*s), (y, y), 'k-', linewidth=lw)
-        ax.plot(x2-d*s, y, 'k', markersize=ms_a, marker=mr)
-
-
-def plot_cliques(axbar, significant):
-    """ plots the results of the pairwise inferential model comparisons in the
-    form of a set of maximal cliques of models that are not significantly
-    different in performance. One bar is drawn for each clique with open
-    circles indicating the clique members. Within a clique of models, no
-    pair comparison is significant. All pair comparisons not indicated as
-    insignificant are significant.
-
-    Args:
-        axbar: Matplotlib axes handle to plot in
-        significant: Boolean matrix of model comparisons
-
-    Returns:
-        ---
-
-    """
-
-    G = nx.Graph(np.logical_not(significant))
-    cliques = list(maximal_cliques(G))
-    n = significant.shape[0]
-    ns_col = [0.6, 0.6, 0.6]
-    expected_n_lines = 6
-    axbar.set_ylim((0, expected_n_lines))
-    axbar.set_axis_off()
-    occupied = np.zeros((len(cliques), 3*n))
-    for c in cliques:
-        if len(c) > 1:
-            i, j = min(c), max(c)
-            k = 1
-            while occupied[k-1, i*3+1:j*3+2].any():
-                k += 1
-            occupied[k-1, i*3+1:j*3+2] = 1
-            axbar.plot((i, j), (k, k), '-', linewidth=2, color=ns_col)
-            for i in c:
-                axbar.plot(i, k, markersize=8, marker='o',
-                           markeredgecolor=ns_col, markerfacecolor='w')
-    h = occupied.sum(axis=1).nonzero()[0].max()+1
-    axbar.set_ylim((0, max(expected_n_lines, h)))
-=======
-#!/usr/bin/env python3
-# -*- coding: utf-8 -*-
-"""
-Created on Thu Feb 13 14:04:52 2020
-
-@author: heiko
-"""
-
-import numpy as np
-import matplotlib.pyplot as plt
-import matplotlib.patches as patches
-from pyrsa.util.inference_util import pair_tests
-
-
-def plot_model_comparison(result, eb_alpha=0.05, plot_pair_tests=False,
-                          sort=True):
-    """ plots the results of a model comparison
-    Input should be a results object with model evaluations 
-    evaluations, which uses the bootstrap samples for confidence intervals
-    and significance tests and averages over all trailing dimensions 
-    like cross-validation folds
-
-    Args:
-        result(pyrsa.inference.result.Result): model evaluation result
-
-    Returns:
-        ---
-
-    """
-    evaluations = result.evaluations
-    models = result.models
-    noise_ceiling = result.noise_ceiling
-    method = result.method
-    while len(evaluations.shape)>2:
-        evaluations = np.mean(evaluations, axis=-1)
-    evaluations = evaluations
-    mean = np.mean(evaluations, axis=0)
-    if sort:
-        idx = np.argsort(mean)
-        mean = mean[idx]
-        evaluations = evaluations[:, idx]
-        models = [models[i] for i in idx]
-    errorbar_low = -(np.quantile(evaluations, eb_alpha / 2, axis=0)
-                     - mean)
-    errorbar_high = (np.quantile(evaluations, 1 - (eb_alpha / 2), axis=0)
-                     - mean)
-    noise_ceiling = noise_ceiling
-    # plotting start
-    if plot_pair_tests:
-        plt.figure(figsize=(12.5, 10))
-        ax = plt.axes((0.05, 0.05, 0.9, 0.9 * 0.75))
-        axbar = plt.axes((0.05, 0.75, 0.9, 0.9 * 0.2))
-    else:
-        plt.figure(figsize=(12.5, 7.5))
-        ax = plt.axes((0.05, 0.05, 0.9, 0.9))
-    if noise_ceiling is not None:
-        noise_min = np.mean(noise_ceiling[0])
-        noise_max = np.mean(noise_ceiling[1])
-        noiserect = patches.Rectangle((-0.5, noise_min), len(mean),
-                                      noise_max - noise_min, linewidth=1,
-                                      edgecolor=[0.25, 0.25, 1, 0.4],
-                                      facecolor=[0.25, 0.25, 1, 0.4])
-        ax.add_patch(noiserect)
-    ax.bar(np.arange(evaluations.shape[1]), mean)
-    ax.errorbar(np.arange(evaluations.shape[1]), mean,
-                yerr=[errorbar_low, errorbar_high], fmt='none', ecolor='k',
-                capsize=25, capthick=2)
-    _,ymax = ax.get_ylim()
-    ax.set_ylim(top = max(ymax, noise_max))
-    ax.spines['right'].set_visible(False)
-    ax.spines['top'].set_visible(False)
-    ax.set_xticks(np.arange(len(mean)))
-    plt.rc('ytick', labelsize=18)
-    if models is not None:
-        ax.set_xticklabels([m.name for m in models], fontsize=18,
-                           rotation=75)
-    if method == 'cosine':
-        ax.set_ylabel('cosine distance', fontsize=24)
-    if method == 'cosine_cov':
-        ax.set_ylabel('Cov-weighted cosine distance', fontsize=24)
-    elif method == 'spearman':
-        ax.set_ylabel('Spearman rank correlation', fontsize=24)
-    elif method == 'corr':
-        ax.set_ylabel('Pearson correlation', fontsize=24)
-    elif method == 'corr_cov':
-        ax.set_ylabel('Cov-weighted correlation', fontsize=24)
-    elif method == 'kendall' or method == 'tau-b':
-        ax.set_ylabel('Kendall-Tau', fontsize=24)
-    elif method == 'tau-a':
-        ax.set_ylabel('Kendall-Tau A', fontsize=24)
-    if plot_pair_tests:
-        res = pair_tests(evaluations)
-        significant = res < eb_alpha
-        k = 0
-        for i in range(significant.shape[0]):
-            for j in range(significant.shape[0]):
-                if significant[i,j]:
-                    axbar.plot((i,j),(k,k),'k-',linewidth=2)
-                    k = k+1
-        xlim = ax.get_xlim()
-        axbar.set_xlim(xlim)
-        axbar.set_axis_off()
-        axbar.set_ylim((-0.5,k))
->>>>>>> db554061
+#!/usr/bin/env python3
+# -*- coding: utf-8 -*-
+"""
+Created on Thu Feb 13 14:04:52 2020
+"""
+
+import numpy as np
+import matplotlib.pyplot as plt
+import matplotlib.patches as patches
+from matplotlib.path import Path
+import matplotlib.transforms as transforms
+from matplotlib import cm
+import networkx as nx
+from networkx.algorithms.clique import find_cliques as maximal_cliques
+from pyrsa.util.inference_util import pair_tests
+from pyrsa.util.rdm_utils import batch_to_vectors
+
+
+def plot_model_comparison(result, sort=False, colors=None,
+                          alpha=0.01, test_pair_comparisons=True,
+                          multiple_pair_testing='fdr',
+                          test_above_0=True,
+                          test_below_noise_ceil=True,
+                          error_bars='sem'):
+    """ Plots the results of RSA inference on a set of models as a bar graph
+    with one bar for each model indicating its predictive performance. The
+    function also shows the noise ceiling whose upper edge is an upper bound
+    on the performance the true model could achieve (given noise and inter-
+    subject variability) and whose lower edge is an estimate of a lower bound
+    on the performance of the true model. In addition, all pairwise inferential
+    model comparisons are shown in the upper part of the figure.
+    The only mandatory input is a "result" object containing  model evaluations
+    for bootstrap samples and crossvalidation folds. These are used here to
+    construct confidence intervals and perform the significance tests.
+
+    Args (All strings case insensitive):
+        result (pyrsa.inference.result.Result):
+            model evaluation result
+        sort (Boolean or string):
+            False (default): plot bars in the order passed
+            'descend[ing]': plot bars in descending order of model performance
+            'ascend[ing]': plot bars in ascending order of model performance
+        colors (list of lists, numpy array, matplotlib colormap):
+            None (default): default blue for all bars
+            single color: list or numpy array of 3 or 4 values (RGB, RGBA)
+                    specifying the color for all bars
+            multiple colors: list of lists or numpy array (number of colors by
+                    3 or 4 channels -- RGB, RGBA). If the number of colors
+                    matches the number of models, each color is used for the
+                    bar corresponding to one model (in the order of the models
+                    as passed). If the number of colors does not match the
+                    number of models, the list is linearly interpolated to
+                    assign a color to each model (in the order of the models as
+                    passed). For example, two colors will become a gradation,
+                    unless there are exactly two model. Instead of a list of
+                    lists or numpy array, a matplotlib colormap object may also
+                    be passed (e.g. colors = cm.coolwarm).
+        alpha (float):
+            significance threshold (p threshold or FDR q threshold)
+        test_pair_comparisons (Boolean or string):
+            False or None: do not plot pairwise model comparison results
+            True (default): plot pairwise model comparison results using
+                default settings
+            'arrows': plot results in arrows style, indicating pairs of sets
+                between which all differences are significant
+            'nili': plot results as Nili bars (Nili et al. 2014), indicating
+                each significant difference by a horizontal line (or each
+                nonsignificant difference if the string contains a '2', e.g.
+                'nili2')
+            'golan': plot results as Golan wings (Golan et al. 2020), with one
+                wing (graphical element) indicating all dominance relationships
+                for one model.
+            'cliques': plot results as cliques of insignificant differences
+        multiple_pair_testing (Boolean or string):
+            False or 'none': do not adjust for multiple testing for the
+                pairwise model comparisons
+            'FDR' or 'fdr' (default): control the false-discorvery rate at
+                q = alpha
+            'FWER',' fwer', or 'Bonferroni': control the familywise error rate
+            using the Bonferroni method
+        test_above_0 (Boolean or string):
+            False or None: do not plot results of statistical comparison of
+                each model performance against 0
+            True (default): plot results of statistical comparison of each
+                model performance against 0 using default settings ('dewdrops')
+            'dewdrops': place circular "dewdrops" at the baseline to indicate
+                models whose performance is significantly greater than 0
+            'icicles': place triangular "icicles" at the baseline to indicate
+                models whose performance is significantly greater than 0
+            Tests are one-sided, use the global alpha threshold and are
+            automatically Bonferroni-corrected for the number of models tested.
+        test_below_noise_ceil (Boolean or string):
+            False or None: do not plot results of statistical comparison of
+                each model performance against the lower-bound estimate of the
+                noise ceiling
+            True (default): plot results of statistical comparison of each
+                model performance against the lower-bound estimate of the noise
+                ceiling using default settings ('dewdrops')
+            'dewdrops': use circular "dewdrops" at the lower bound of the
+                noise ceiling to indicate models whose performance is
+                significantly below the lower-bound estimate of the noise
+                ceiling
+            'icicles': use triangular "icicles" at the lower bound of the noise
+                ceiling to indicate models whose performance is significantly
+                below the lower-bound estimate of the noise ceiling
+            Tests are one-sided, use the global alpha threshold and are
+            automatically Bonferroni-corrected for the number of models tested.
+        error_bars (Boolean or string):
+            False or None: do not plot error bars
+            True (default) or 'SEM': plot the standard error of the mean
+            'CI': plot 95%-confidence intervals (exluding 2.5% on each side)
+            'CI[x]': plot x%-confidence intervals (exluding 2.5% on each side)
+            Confidence intervals are based on the bootstrap procedure,
+            reflecting variability of the estimate across subjects and/or
+            experimental conditions.
+
+    Returns:
+        ---
+
+    """
+
+    # Prepare and sort data
+    evaluations = result.evaluations
+    models = result.models
+    noise_ceiling = result.noise_ceiling
+    method = result.method
+
+    while len(evaluations.shape) > 2:
+        evaluations = np.nanmean(evaluations, axis=-1)
+    evaluations = evaluations[~np.isnan(evaluations[:, 0])]
+    noise_ceiling = np.array(noise_ceiling)
+    perf = np.mean(evaluations, axis=0)
+    n_bootstraps, n_models = evaluations.shape
+    if sort is True:
+        sort = 'descending'  # descending by default if sort is True
+    elif sort is False:
+        sort = 'unsorted'
+    if sort != 'unsorted':  # 'descending' or 'ascending'
+        idx = np.argsort(perf)
+        if 'descend' in sort.lower():
+            idx = np.flip(idx)
+        perf = perf[idx]
+        evaluations = evaluations[:, idx]
+        models = [models[i] for i in idx]
+        if not ('descend' in sort.lower() or
+                'ascend' in sort.lower()):
+            raise Exception('plot_model_comparison: Argument ' +
+                            'sort is incorrectly defined as '
+                            + sort + '.')
+
+    # Prepare axes for bars and pairwise comparisons
+    fs, fs2 = 18, 14  # axis label font sizes
+    l, b, w, h = 0.15, 0.15, 0.8, 0.8
+    fig = plt.figure(figsize=(12.5, 10))
+    if test_pair_comparisons is True:
+        test_pair_comparisons = 'arrows'
+    if test_pair_comparisons:
+        if test_pair_comparisons.lower() in ['arrows', 'cliques']:
+            h_pair_tests = 0.25
+        elif 'golan' in test_pair_comparisons.lower():
+            h_pair_tests = 0.3
+        elif 'nili' in test_pair_comparisons.lower():
+            h_pair_tests = 0.4
+        else:
+            raise Exception('plot_model_comparison: Argument ' +
+                            'test_pair_comparisons is incorrectly defined as '
+                            + test_pair_comparisons + '.')
+        ax = plt.axes((l, b, w, h*(1-h_pair_tests)))
+        axbar = plt.axes((l, b + h * (1 - h_pair_tests), w,
+                          h * h_pair_tests * 0.7))
+    else:
+        ax = plt.axes((l, b, w, h))
+
+    # Define the model colors
+    if colors is None:  # no color passed...
+        colors = [0, 0.4, 0.9, 1]  # use default blue
+    elif isinstance(colors, cm.colors.LinearSegmentedColormap):
+        cmap = cm.get_cmap(colors)
+        colors = cmap(np.linspace(0, 1, 100))[np.newaxis, :, :3].squeeze()
+    colors = np.array([np.array(col) for col in colors])
+    if len(colors.shape) == 1:  # one color passed...
+        n_col, n_chan = 1, colors.shape[0]
+        colors.shape = (n_col, n_chan)
+    else:  # multiple colors passed...
+        n_col, n_chan = colors.shape
+        if n_col == n_models:  # one color passed for each model...
+            cols2 = colors
+        else:  # number of colors passed does not match number of models...
+            # interpolate colors to define a color for each model
+            cols2 = np.empty((n_models, n_chan))
+            for c in range(n_chan):
+                cols2[:, c] = np.interp(np.array(range(n_models)),
+                                        np.array(range(n_col))/n_col*n_models,
+                                        colors[:, c])
+        if sort != 'unsorted':
+            colors = cols2[idx, :]
+        else:
+            colors = cols2
+    if colors.shape[1] == 3:
+        colors = np.concatenate((colors, np.ones((colors.shape[0], 1))),
+                                axis=1)
+
+    # Plot bars and error bars
+    ax.bar(np.arange(evaluations.shape[1]), perf, color=colors)
+    if error_bars is True:
+        error_bars = 'sem'
+    if error_bars.lower() == 'sem':
+        errorbar_low = np.std(evaluations, axis=0)
+        errorbar_high = np.std(evaluations, axis=0)
+    elif error_bars[0:2].lower() == 'ci':
+        if len(error_bars) == 2:
+            CI_percent = 95
+        else:
+            CI_percent = int(error_bars[2:])
+        prop_cut = (1-CI_percent/100) / 2
+        framed_evals = np.concatenate(
+            (np.tile(np.array((-np.inf, np.inf)).reshape(2, 1), (1, n_models)),
+             evaluations), axis=0)
+        errorbar_low = -(np.quantile(framed_evals, prop_cut, axis=0)
+                         - perf)
+        errorbar_high = (np.quantile(framed_evals, 1 - prop_cut, axis=0)
+                         - perf)
+        limits = np.concatenate((errorbar_low, errorbar_high))
+        if np.isnan(limits).any() or (abs(limits) == np.inf).any():
+            raise Exception(
+                'plot_model_comparison: Too few bootstrap samples for the ' +
+                'requested confidence interval: ' + error_bars + '.')
+    elif error_bars:
+        raise Exception('plot_model_comparison: Argument ' +
+                        'error_bars is incorrectly defined as '
+                        + error_bars + '.')
+    if error_bars:
+        ax.errorbar(np.arange(evaluations.shape[1]), perf,
+                    yerr=[errorbar_low, errorbar_high], fmt='none', ecolor='k',
+                    capsize=0, linewidth=3)
+
+    # Test whether model performance exceeds 0 (one sided)
+    if test_above_0 is True:
+        test_above_0 = 'dewdrops'
+    if test_above_0:
+        p = ((evaluations < 0).sum(axis=0) + 1) / n_bootstraps
+        model_significant = p < alpha / n_models
+        half_sym_size = 9
+        if test_above_0.lower() == 'dewdrops':
+            halfmoonup = Path.wedge(0, 180)
+            ax.plot(model_significant.nonzero()[0],
+                    np.tile(0, model_significant.sum()), 'w',
+                    marker=halfmoonup, markersize=half_sym_size,
+                    linewidth=0)
+        elif test_above_0.lower() == 'icicles':
+            ax.plot(model_significant.nonzero()[0],
+                    np.tile(0, model_significant.sum()), 'w',
+                    marker=10, markersize=half_sym_size,
+                    linewidth=0)
+        else:
+            raise Exception(
+                'plot_model_comparison: Argument test_above_0' +
+                ' is incorrectly defined as ' + test_above_0 + '.')
+
+    # Plot noise ceiling
+    noise_ceil_col = [0.5, 0.5, 0.5, 0.2]
+    if noise_ceiling is not None:
+        noise_lower = np.nanmean(noise_ceiling[0])
+        noise_upper = np.nanmean(noise_ceiling[1])
+        noiserect = patches.Rectangle((-0.5, noise_lower), len(perf),
+                                      noise_upper-noise_lower, linewidth=0,
+                                      facecolor=noise_ceil_col, zorder=1e6)
+        ax.add_patch(noiserect)
+
+    # Test whether model performance is below the noise ceiling's lower bound
+    # (one sided)
+    if test_below_noise_ceil is True:
+        test_below_noise_ceil = 'dewdrops'
+    if test_below_noise_ceil:
+        if len(noise_ceiling.shape) > 1:
+            noise_lower_bs = noise_ceiling[0]
+            noise_lower_bs.shape = (noise_lower_bs.shape[0], 1)
+        else:
+            noise_lower_bs = noise_ceiling[0].reshape(1, 1)
+        diffs = noise_lower_bs - evaluations  # positive if below lower bound
+        p = ((diffs < 0).sum(axis=0) + 1) / n_bootstraps
+        model_below_lower_bound = p < alpha / n_models
+
+        if test_below_noise_ceil.lower() == 'dewdrops':
+            halfmoondown = Path.wedge(180, 360)
+            ax.plot(model_below_lower_bound.nonzero()[0],
+                    np.tile(noise_lower+0.0000, model_below_lower_bound.sum()),
+                    color='none',
+                    marker=halfmoondown, markersize=half_sym_size,
+                    markerfacecolor=noise_ceil_col,
+                    markeredgecolor='none', linewidth=0)
+        elif test_below_noise_ceil.lower() == 'icicles':
+            ax.plot(model_below_lower_bound.nonzero()[0],
+                    np.tile(noise_lower+0.0007, model_below_lower_bound.sum()),
+                    color='none',
+                    marker=11, markersize=half_sym_size,
+                    markerfacecolor=noise_ceil_col,
+                    markeredgecolor='none', linewidth=0)
+        else:
+            raise Exception(
+                'plot_model_comparison: Argument ' +
+                'test_below_noise_ceil is incorrectly defined as ' +
+                test_below_noise_ceil + '.')
+
+    # Pairwise model comparisons
+    if test_pair_comparisons:
+        model_comp_descr = 'Model comparisons: two-tailed, '
+        p_values = pair_tests(evaluations)
+        n_tests = int((n_models**2-n_models)/2)
+        if multiple_pair_testing is None:
+            multiple_pair_testing = 'uncorrected'
+        if multiple_pair_testing.lower() == 'bonferroni' or \
+           multiple_pair_testing.lower() == 'fwer':
+            significant = p_values < (alpha / n_tests)
+            model_comp_descr = (model_comp_descr
+                                + 'p < {:<.5g}'.format(alpha)
+                                + ', Bonferroni-corrected for '
+                                + str(n_tests)
+                                + ' model-pair comparisons')
+        elif multiple_pair_testing.lower() == 'fdr':
+            ps = batch_to_vectors(np.array([p_values]))[0][0]
+            ps = np.sort(ps)
+            criterion = alpha * (np.arange(ps.shape[0]) + 1) / ps.shape[0]
+            k_ok = ps < criterion
+            if np.any(k_ok):
+                k_max = np.max(np.where(ps < criterion)[0])
+                crit = criterion[k_max]
+            else:
+                crit = 0
+            significant = p_values < crit
+            model_comp_descr = (model_comp_descr +
+                                'FDR q < {:<.5g}'.format(alpha) +
+                                ' (' + str(n_tests) +
+                                ' model-pair comparisons)')
+        else:
+            if 'uncorrected' not in multiple_pair_testing.lower():
+                raise Exception(
+                    'plot_model_comparison: Argument ' +
+                    'multiple_pair_testing is incorrectly defined as ' +
+                    multiple_pair_testing + '.')
+            significant = p_values < alpha
+            model_comp_descr = (model_comp_descr +
+                                'p < {:<.5g}'.format(alpha) +
+                                ', uncorrected (' + str(n_tests) +
+                                ' model-pair comparisons)')
+        if result.cv_method in ['bootstrap_rdm', 'bootstrap_pattern',
+                                'bootstrap_crossval']:
+            model_comp_descr = model_comp_descr + \
+                '\nInference by bootstrap resampling ' + \
+                '({:<,.0f}'.format(n_bootstraps) + ' bootstrap samples) of '
+        if result.cv_method == 'bootstrap_rdm':
+            model_comp_descr = model_comp_descr + 'subjects. '
+        elif result.cv_method == 'bootstrap_pattern':
+            model_comp_descr = model_comp_descr + 'experimental conditions. '
+        elif result.cv_method in ['bootstrap', 'bootstrap_crossval']:
+            model_comp_descr = model_comp_descr + \
+                'subjects and experimental conditions. '
+        model_comp_descr = model_comp_descr + 'Error bars indicate the'
+        if error_bars[0:2].lower() == 'ci':
+            model_comp_descr = (model_comp_descr + ' ' +
+                                str(CI_percent) + '% confidence interval.')
+        elif error_bars.lower() == 'sem':
+            model_comp_descr = (model_comp_descr +
+                                ' standard error of the mean.')
+        if test_above_0 or test_below_noise_ceil:
+            model_comp_descr = (
+                model_comp_descr +
+                '\nOne-sided comparisons of each model performance ')
+        if test_above_0:
+            model_comp_descr = model_comp_descr + 'against 0 '
+        if test_above_0 and test_below_noise_ceil:
+            model_comp_descr = model_comp_descr + 'and '
+        if test_below_noise_ceil:
+            model_comp_descr = (
+                model_comp_descr +
+                'against the lower-bound estimate of the noise ceiling ')
+        if test_above_0 or test_below_noise_ceil:
+            model_comp_descr = (model_comp_descr +
+                                'are Bonferroni-corrected for ' +
+                                str(n_models) + ' models.')
+
+        fig.suptitle(model_comp_descr, fontsize=fs2/2)
+        axbar.set_xlim(ax.get_xlim())
+        digits = [d for d in list(test_pair_comparisons) if d.isdigit()]
+        if len(digits) > 0:
+            v = int(digits[0])
+        else:
+            v = None
+        if 'nili' in test_pair_comparisons.lower():
+            if v:
+                plot_nili_bars(axbar, significant, version=v)
+            else:
+                plot_nili_bars(axbar, significant)
+        elif 'golan' in test_pair_comparisons.lower():
+            if v:
+                plot_golan_wings(axbar, significant, perf, sort, colors,
+                                 version=v)
+            else:
+                plot_golan_wings(axbar, significant, perf, sort, colors)
+        elif 'arrows' in test_pair_comparisons.lower():
+            plot_arrows(axbar, significant)
+        elif 'cliques' in test_pair_comparisons.lower():
+            plot_cliques(axbar, significant)
+
+    # Floating axes
+    ytoptick = np.floor(min(1, noise_upper) * 10) / 10
+    ax.set_yticks(np.arange(0, ytoptick + 1e-6, step=0.1))
+    ax.spines['right'].set_visible(False)
+    ax.spines['top'].set_visible(False)
+    ax.set_xticks(np.arange(n_models))
+    ax.spines['left'].set_bounds(0, ytoptick)
+    ax.spines['bottom'].set_bounds(0, n_models - 1)
+    ax.yaxis.set_ticks_position('left')
+    ax.xaxis.set_ticks_position('bottom')
+    plt.rc('ytick', labelsize=fs2)
+
+    # Axis labels
+    ylabel_fig_x, ysublabel_fig_x = 0.07, 0.095
+    trans = transforms.blended_transform_factory(fig.transFigure,
+                                                 ax.get_yaxis_transform())
+    ax.text(ylabel_fig_x, ytoptick/2, 'RDM prediction accuracy',
+            horizontalalignment='center', verticalalignment='center',
+            rotation='vertical', fontsize=fs, fontweight='bold',
+            transform=trans)
+    if method.lower() == 'cosine':
+        ax.set_ylabel('[across-subject mean of cosine similarity]',
+                      fontsize=fs2)
+    if method.lower() in ['cosine_cov', 'whitened cosine']:
+        ax.set_ylabel('[across-subject mean of whitened-RDM cosine]',
+                      fontsize=fs2)
+    elif method.lower() == 'spearman':
+        ax.set_ylabel('[across-subject mean of Spearman r rank correlation]',
+                      fontsize=fs2)
+    elif method.lower() in ['corr', 'pearson']:
+        ax.text(ysublabel_fig_x, ytoptick/2,
+                '[across-subject mean of Pearson r correlation]',
+                horizontalalignment='center', verticalalignment='center',
+                rotation='vertical', fontsize=fs2, fontweight='normal',
+                transform=trans)
+        # ax.set_ylabel('[across-subject mean of Pearson r correlation]',
+        #               fontsize=fs2)
+    elif method.lower() in ['whitened pearson', 'corr_cov']:
+        ax.set_ylabel('[across-subject mean of whitened-RDM Pearson r '
+                      + 'correlation]',
+                      fontsize=fs2)
+    elif method.lower() in ['kendall', 'tau-b']:
+        ax.set_ylabel('[across-subject mean of Kendall tau-b rank '
+                      + 'correlation]',
+                      fontsize=fs2)
+    elif method.lower() == 'tau-a':
+        ax.set_ylabel('[across-subject mean of '
+                      + 'Kendall tau-a rank correlation]', fontsize=fs2)
+    if models is not None:
+        ax.set_xticklabels([m.name for m in models], fontsize=fs2,
+                           rotation=45)
+
+
+def plot_nili_bars(axbar, significant, version=1):
+    """ plots the results of the pairwise inferential model comparisons in the
+    form of a set of black horizontal bars connecting significantly different
+    models as in the 2014 RSA Toolbox (Nili et al. 2014).
+
+    Args:
+        axbar: Matplotlib axes handle to plot in
+        significant: Boolean matrix of model comparisons
+        version: 1 (Normal Nili bars, indicating significant differences)
+                 2 (Negative Nili bars in gray, indicating nonsignificant
+                    comparison results)
+
+    Returns:
+        ---
+
+    """
+
+    k = 1
+    ns_col = [0.5, 0.5, 0.5]
+    w = 0.2
+    for i in range(significant.shape[0]):
+        drawn1 = False
+        for j in range(i + 1, significant.shape[0]):
+            if version == 1:
+                if significant[i, j]:
+                    axbar.plot((i, j), (k, k), 'k-', linewidth=2)
+                    k += 1
+                    drawn1 = True
+            elif version == 2:
+                if not significant[i, j]:
+                    axbar.plot((i, j), (k, k), '-', linewidth=2,
+                               color=ns_col)
+                    axbar.plot(((i+j)/2-w/2, (i+j)/2+w/2), (k, k), '-',
+                               linewidth=3, color='w')
+                    axbar.text((i+j)/2, k, 'n.s.',
+                               horizontalalignment='center',
+                               verticalalignment='center',
+                               fontsize=8, fontweight='normal', color=ns_col)
+                    k += 1
+                    drawn1 = True
+        if drawn1:
+            k += 1
+    axbar.set_axis_off()
+    axbar.set_ylim((0, k))
+
+
+def plot_golan_wings(axbar, significant, perf, sort, colors=None,
+                     always_black=False, version=3):
+    """ Plots the results of the pairwise inferential model comparisons in the
+    form of black horizontal bars with a tick mark at the reference model and
+    a circular bulge at each significantly different model similar to the
+    visualization in Golan, Raju, Kriegeskorte (2020).
+
+    Args:
+        axbar: Matplotlib axes handle to plot in
+        significant: Boolean matrix of model comparisons
+        version: 0 (single wing: solid circle anchor and open circles),
+                 1 (single wing: tick anchor and circles),
+                 2 (single wing: circle anchor and up and down feathers)
+                 3 (double wings: circle anchor,
+                    downward dominance-indicating feathers,
+                    from bottom to top in model order)
+                 4 (double wings: circle anchor,
+                    downward dominance-indicating feathers,
+                    from bottom to top in performance order)
+
+    Returns:
+        ---
+
+    """
+
+    # Define wing order
+    n_models = significant.shape[0]
+    wing_order = np.array(range(n_models))  # to the right by default
+    if 'ascend' in sort.lower():
+        wing_order = np.flip(wing_order)  # to the left if bars are ascending
+    if version == 4:
+        wing_order = np.argsort(-perf)
+
+    # Define vertical spacing
+    bbox = axbar.get_window_extent().transformed(
+        plt.gcf().dpi_scale_trans.inverted())
+    h_inch = bbox.height
+    h = 1
+    for wo_i in range(len(wing_order)):
+        i = wing_order[wo_i]
+        if version in [3, 4]:
+            js = np.concatenate((wing_order[0:wo_i],
+                                 wing_order[wo_i+1:])).astype('int')
+            js = js[np.logical_and(significant[i, js], perf[i] > perf[js])]
+        else:
+            js = wing_order[wo_i+1:][significant[i, wing_order[wo_i+1:]]]
+        js = js[significant[i, js]]
+        if len(js) > 0:
+            h += 1
+    axbar.set_axis_off()
+    axbar.set_ylim((0, h))
+
+    # Draw the wings
+    if always_black or colors is None or colors.shape[0] == 1:
+        colors = np.tile([0, 0, 0, 1], (n_models, 1))
+    tick_length_inch = 0.08
+    k = 1
+    for wo_i in range(len(wing_order)):
+        i = wing_order[wo_i]
+        if version in [3, 4]:
+            js = np.concatenate((wing_order[0:wo_i],
+                                 wing_order[wo_i+1:])).astype('int')
+            js = js[np.logical_and(significant[i, js], perf[i] > perf[js])]
+        else:
+            js = wing_order[wo_i+1:][significant[i, wing_order[wo_i+1:]]]
+        js = js[significant[i, js]]
+        if len(js) > 0:
+            if version != 1:
+                # circle anchor
+                axbar.plot(i, k, markersize=8, marker='o',
+                           markeredgecolor=colors[i, :],
+                           markerfacecolor=colors[i, :])
+            elif version == 1:
+                # tick anchor
+                axbar.plot((i, i), (k - tick_length_inch/h_inch*h, k), '-',
+                           linewidth=2, color=colors[i, :])  # tick
+            for j in js:
+                if version == 0:
+                    axbar.plot(j, k, markersize=8, marker='o',
+                               markeredgecolor=colors[i, :],
+                               markerfacecolor='w')
+                elif version == 1:
+                    axbar.plot(j, k, markersize=8, marker='o',
+                               markeredgecolor=colors[i, :],
+                               markerfacecolor=colors[i, :])
+                elif version in [2, 3, 4]:
+                    if perf[i] > perf[j]:
+                        tick_ver_end = k - tick_length_inch/h_inch*h
+                    elif perf[i] < perf[j]:
+                        tick_ver_end = k + tick_length_inch/h_inch*h
+                    axbar.plot((j, j), (k, tick_ver_end), '-', linewidth=2,
+                               color=colors[i, :])
+            # wing line
+            axbar.plot((min(i, js.min()), max(i, js.max())), (k, k), 'k-',
+                       linewidth=2, color=colors[i, :], zorder=-1)
+            k += 1
+
+
+def plot_arrows(axbar, significant):
+    """ Summarizes the significances with arrows. The argument significant is
+    a binary matrix of pairwise model comparisons. A nonzero value (or True)
+    indicates that the model specified by the row index beats the model
+    specified by the column index. Only the lower triangular part of compMat is
+    used, so the upper triangular part need not be filled in symmetrically. The
+    summary will be most concise if models are ordered by performance (using
+    the sort argument of model_plot.py).
+    """
+
+    # Preparations
+    n = significant.shape[0]
+    remaining = significant.copy()
+
+    # make arrowheads
+    verts_R = [(0, 0), (0, 1), (2, 0), (0, -1), (0, 0)]
+    verts_L = [(-x, y) for (x, y) in verts_R]
+    codes = [Path.MOVETO, Path.LINETO, Path.LINETO, Path.LINETO,
+             Path.CLOSEPOLY]
+    ah_R = Path(verts_R, codes)
+    ah_L = Path(verts_L, codes)
+
+    # Capture as many comparisons as possible with double arrows
+    double_arrows = list()
+    for ambiguity_span in range(0, n-1):
+        # consider short double arrows first (these cover many comparisons)
+        for i in range(n-1, ambiguity_span, -1):
+            if significant[i:n, 0:i-ambiguity_span].all() and \
+                    remaining[i:n, 0:i-ambiguity_span].any():
+                # add double arrow
+                double_arrows.append((i-ambiguity_span-1, i))
+                remaining[i:n, 0:i-ambiguity_span] = 0
+
+    # Capture as many of the remaining comparisons as possible with arrows
+    arrows = list()
+    for dist2diag in range(1, n):
+        for i in range(n-1, dist2diag-1, -1):
+            if significant[i, 0:i-dist2diag+1].all() and \
+                    remaining[i, 0:i-dist2diag+1].any():
+                arrows.append((i, i-dist2diag))  # add left arrow
+                remaining[i, 0:i-dist2diag+1] = 0
+            if significant[i:n, i-dist2diag].all() and \
+                    remaining[i:n, i-dist2diag].any():
+                arrows.append((i-dist2diag, i))  # add right arrow
+                remaining[i:n, i-dist2diag] = 0
+
+    # Capture the remaining comparisons with lines
+    lines = list()
+    for i in range(1, n):
+        for j in range(0, i-1):
+            if remaining[i, j]:
+                lines.append((i, j))  # add line
+
+    # Plot
+    expected_n_lines = 6
+    axbar.set_ylim((0, expected_n_lines))
+    axbar.set_axis_off()
+    n_elements = len(double_arrows)+len(arrows)+len(lines)
+    if n_elements == 0:
+        return
+    occupied = np.zeros((n_elements, 3*n))
+    for m in range(0, int(np.ceil(n/2))):
+        double_arrows_left = [(i, j) for (i, j) in double_arrows if i == m]
+        if len(double_arrows_left) > 0:
+            i, j = double_arrows_left[0]
+            double_arrows.remove((i, j))
+            if j < i:
+                i, j = j, i
+            k = 1
+            while occupied[k-1, i*3+2:j*3+1].any():
+                k += 1
+            if i == 0:
+                draw_hor_arrow(axbar, i, j, k, '->', ah_L, ah_R)
+            elif j == n-1:
+                draw_hor_arrow(axbar, i, j, k, '<-', ah_L, ah_R)
+            else:
+                draw_hor_arrow(axbar, i, j, k, '<->', ah_L, ah_R)
+            occupied[k-1, i*3+2:j*3+1] = 1
+
+        double_arrows_right = \
+            [(i, j) for (i, j) in double_arrows if j == n-1-m]
+        if len(double_arrows_right) > 0:
+            i, j = double_arrows_right[0]
+            double_arrows.remove((i, j))
+            k = 1
+            while occupied[k-1, i*3+2:j*3+1].any():
+                k += 1
+            if i == 0:
+                draw_hor_arrow(axbar, i, j, k, '->', ah_L, ah_R)
+            elif j == n-1:
+                draw_hor_arrow(axbar, i, j, k, '<-', ah_L, ah_R)
+            else:
+                draw_hor_arrow(axbar, i, j, k, '<->', ah_L, ah_R)
+            occupied[k-1, i*3+2:j*3+1] = 1
+
+    for m in range(0, int(np.ceil(n/2))):
+        arrows_left = [(i, j) for (i, j) in arrows if (i < j and i == m) or
+                       (j < i and j == m)]
+        while len(arrows_left) > 0:
+            i, j = arrows_left.pop()
+            arrows.remove((i, j))
+            k = 1
+            while occupied[k-1, i*3+2:j*3+1].any() or \
+                    occupied[k-1, j*3+2:i*3+1].any():
+                k += 1
+            draw_hor_arrow(axbar, i, j, k, '->', ah_L, ah_R)
+            occupied[k-1, i*3+2:j*3+1] = 1
+            occupied[k-1, j*3+2:i*3+1] = 1
+
+        arrows_right = [(i, j) for (i, j) in arrows if (i < j and j == n-1-m)
+                        or (j < i and i == n-1-m)]
+        while len(arrows_right) > 0:
+            i, j = arrows_right.pop()
+            arrows.remove((i, j))
+            k = 1
+            while occupied[k-1, i*3+2:j*3+1].any() or \
+                    occupied[k-1, j*3+2:i*3+1].any():
+                k += 1
+            draw_hor_arrow(axbar, i, j, k, '->', ah_L, ah_R)
+            occupied[k-1, i*3+2:j*3+1] = 1
+            occupied[k-1, j*3+2:i*3+1] = 1
+
+    for m in range(0, int(np.ceil(n/2))):
+        lines_left = [(i, j) for (i, j) in lines if i == m]
+        while len(lines_left) > 0:
+            i, j = lines_left.pop()
+            lines.remove((i, j))
+            if j < i:
+                i, j = j, i
+            k = 1
+            while occupied[k-1, i*3+2:j*3+1].any():
+                k += 1
+            axbar.plot((i, j), (k, k), 'k-', linewidth=2)
+            occupied[k-1, i*3+2:j*3+1] = 1
+
+        lines_right = [(i, j) for (i, j) in lines if j == n-1-m]
+        while len(lines_right) > 0:
+            i, j = lines_right.pop()
+            lines.remove((i, j))
+            if j < i:
+                i, j = j, i
+            k = 1
+            while occupied[k-1, i*3+2:j*3+1].any():
+                k += 1
+            axbar.plot((i, j), (k, k), 'k-', linewidth=2)
+            occupied[k-1, i*3+2:j*3+1] = 1
+    h = occupied.sum(axis=1).nonzero()[0].max()+1
+    axbar.set_ylim((0, max(expected_n_lines, h)))
+
+
+def draw_hor_arrow(ax, x1, x2, y, style, ah_L, ah_R):
+    # Draws a horizontal arrow from (x1, y) to (x2, y) if style is '->' and
+    # in the reverse direction if style is '<-'. If style is '<->', this
+    # function draws a double arrow.
+    lw, s = 1.6, 0.45
+    ms, ms_a = 8, 18
+    if (x1 < x2 and style == '->') or (x2 < x1 and style == '<-'):
+        mr = ah_R  # arrow points right
+    else:
+        mr = ah_L  # arrow points left
+    if style == '<-':
+        x1, x2 = x2, x1  # arrow from x1 to x2 now
+    d = (x2-x1)/abs(x2-x1)
+    if style == '<->':
+        ax.plot(x1+d*s, y, 'k', markersize=ms_a, marker=ah_L)
+        ax.plot((x1+d*s, x2-d*s), (y, y), 'k-', linewidth=lw)
+        ax.plot(x2-d*s, y, 'k', markersize=ms_a, marker=ah_R)
+    else:
+        ax.plot(x1, y, 'k', markersize=ms, marker='o')
+        ax.plot((x1, x2-d*s), (y, y), 'k-', linewidth=lw)
+        ax.plot(x2-d*s, y, 'k', markersize=ms_a, marker=mr)
+
+
+def plot_cliques(axbar, significant):
+    """ plots the results of the pairwise inferential model comparisons in the
+    form of a set of maximal cliques of models that are not significantly
+    different in performance. One bar is drawn for each clique with open
+    circles indicating the clique members. Within a clique of models, no
+    pair comparison is significant. All pair comparisons not indicated as
+    insignificant are significant.
+
+    Args:
+        axbar: Matplotlib axes handle to plot in
+        significant: Boolean matrix of model comparisons
+
+    Returns:
+        ---
+
+    """
+
+    G = nx.Graph(np.logical_not(significant))
+    cliques = list(maximal_cliques(G))
+    n = significant.shape[0]
+    ns_col = [0.6, 0.6, 0.6]
+    expected_n_lines = 6
+    axbar.set_ylim((0, expected_n_lines))
+    axbar.set_axis_off()
+    occupied = np.zeros((len(cliques), 3*n))
+    for c in cliques:
+        if len(c) > 1:
+            i, j = min(c), max(c)
+            k = 1
+            while occupied[k-1, i*3+1:j*3+2].any():
+                k += 1
+            occupied[k-1, i*3+1:j*3+2] = 1
+            axbar.plot((i, j), (k, k), '-', linewidth=2, color=ns_col)
+            for i in c:
+                axbar.plot(i, k, markersize=8, marker='o',
+                           markeredgecolor=ns_col, markerfacecolor='w')
+    h = occupied.sum(axis=1).nonzero()[0].max()+1
+    axbar.set_ylim((0, max(expected_n_lines, h)))