--- conflicted
+++ resolved
@@ -140,11 +140,7 @@
         from pyrsa.model import ModelFixed
         rdms = RDMs(np.random.rand(11, 10))  # 11 5x5 rdms
         m = ModelFixed('test', rdms.get_vectors()[0])
-<<<<<<< HEAD
-        evaluations, n_cond = bootstrap_testset_pattern(
-=======
         _, _ = bootstrap_testset_pattern(
->>>>>>> 2a58bc21
             m, rdms,
             method='cosine', fitter=None, N=100, pattern_descriptor=None)
 
@@ -154,11 +150,7 @@
         from pyrsa.model import ModelFixed
         rdms = RDMs(np.random.rand(11, 10))  # 11 5x5 rdms
         m = ModelFixed('test', rdms.get_vectors()[0])
-<<<<<<< HEAD
-        evaluations, n_rdms = bootstrap_testset_rdm(
-=======
         _, _ = bootstrap_testset_rdm(
->>>>>>> 2a58bc21
             m, rdms,
             method='cosine', fitter=None, N=100, rdm_descriptor=None)
 
@@ -339,11 +331,7 @@
 
     def test_t_tests(self):
         from pyrsa.util.inference_util import t_tests
-<<<<<<< HEAD
-        variances = np.eye(5)
-=======
         variances = np.ones(10)
->>>>>>> 2a58bc21
         ps = t_tests(self.evaluations, variances)
         assert np.all(ps <= 1)
         assert np.all(ps >= 0)
@@ -359,47 +347,24 @@
         m = ModelFixed('test', rdms.get_vectors()[0])
         m2 = ModelFixed('test', rdms.get_vectors()[2])
         value = eval_fixed([m, m2], rdms)
-<<<<<<< HEAD
-        ps = t_tests(value.evaluations, value.variances, dof=value.dof)
-=======
         ps = t_tests(value.evaluations, value.diff_var, dof=value.dof)
->>>>>>> 2a58bc21
         scipy_t = scipy.stats.ttest_rel(value.evaluations[0, 0],
                                         value.evaluations[0, 1])
         self.assertAlmostEqual(scipy_t.pvalue, ps[0, 1])
 
     def test_t_test_0(self):
         from pyrsa.util.inference_util import t_test_0
-<<<<<<< HEAD
-        variances = np.eye(5)
-=======
         variances = np.ones(5)
->>>>>>> 2a58bc21
         ps = t_test_0(self.evaluations, variances)
         assert np.all(ps <= 1)
         assert np.all(ps >= 0)
 
     def test_t_test_nc(self):
         from pyrsa.util.inference_util import t_test_nc
-<<<<<<< HEAD
-        variances = np.eye(5)
-        ps = t_test_nc(self.evaluations, variances, 0.3)
-        assert np.all(ps <= 1)
-        assert np.all(ps >= 0)
-        ps = t_test_nc(self.evaluations, variances, 0.3, noise_ceil_var=0.1)
-        assert np.all(ps <= 1)
-        assert np.all(ps >= 0)
-        noise_ceil_var = [0.01, 0.1, 0.2, 0.1, 0.1, 0.3]
-        ps = t_test_nc(self.evaluations, variances, 0.3,
-                       noise_ceil_var=noise_ceil_var)
-        assert np.all(ps <= 1)
-        assert np.all(ps >= 0)
-=======
         variances = np.array([0.01, 0.1, 0.2, 0.1, 0.1, 0.3])
         ps = t_test_nc(self.evaluations, variances, 0.3)
         assert np.all(ps <= 1)
         assert np.all(ps >= 0)
->>>>>>> 2a58bc21
 
     def test_ranksum_test(self):
         from pyrsa.util.inference_util import ranksum_pair_test
@@ -434,9 +399,6 @@
         self.assertEqual(default_k_pattern(10), 2)
         self.assertEqual(default_k_pattern(20), 3)
         self.assertEqual(default_k_pattern(30), 4)
-<<<<<<< HEAD
-        self.assertEqual(default_k_pattern(100), 5)
-=======
         self.assertEqual(default_k_pattern(100), 5)
 
 
@@ -493,5 +455,4 @@
         self.assertEqual(model_variances.shape[0], 10)
         self.assertEqual(diff_variances.shape[0], 45)
         self.assertEqual(nc_variances.shape[0], 10)
-        self.assertEqual(nc_variances.shape[1], 2)
->>>>>>> 2a58bc21
+        self.assertEqual(nc_variances.shape[1], 2)