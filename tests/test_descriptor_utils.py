#!/usr/bin/env python3
# -*- coding: utf-8 -*-
"""
test_descriptor_utils
Test for descriptor utils
<<<<<<< HEAD
@author: heiko, adkipnis
=======
@author: adkipnis
>>>>>>> 2568ac4c
"""

import unittest
import numpy as np


class TestDescriptorUtils(unittest.TestCase):

    def test_format_descriptor(self):
        from pyrsa.util.descriptor_utils import format_descriptor
        descriptors = {'foo': 'bar', 'foz': 12.3}
        self.assertEqual(
            format_descriptor(descriptors),
            'foo = bar\nfoz = 12.3\n'
        )

    def test_parse_input_descriptor(self):
        from pyrsa.util.descriptor_utils import parse_input_descriptor
        descriptors = {'foo': 'bar', 'foz': 12.3}
        self.assertEqual(
            parse_input_descriptor(descriptors),
            descriptors
        )
        self.assertEqual(
            parse_input_descriptor(None),
            {}
        )

    def test_append_descriptor(self):
        from pyrsa.util.descriptor_utils import append_descriptor
        desc = {'index': np.arange(3),
                'test1': [1, 3, 2],
                'test2': ['a', 'b', 'c']}
        desc_app = append_descriptor(desc, desc)
        assert np.all(desc_app['test1'] == np.array([1, 3, 2, 1, 3, 2]))
        assert np.all(desc_app['test2']
                      == np.array(['a', 'b', 'c', 'a', 'b', 'c']))

    def test_check_descriptor_length(self):
        from pyrsa.util.descriptor_utils import check_descriptor_length
        descriptors = {'foo': ['bar', 'bar2']}
        assert check_descriptor_length(descriptors, 2)
        assert not check_descriptor_length(descriptors, 3)
        descriptors = {'foo': ['bar']}
        assert check_descriptor_length(descriptors, 1)

    def test_check_descriptor_length_0d(self):
        """numpy casts str to 0d arrays (arrays with empty shape).
        This breaks things."""
        from pyrsa.util.descriptor_utils import check_descriptor_length
        descriptors = {'foo': 'bar'}
        assert check_descriptor_length(descriptors, 1)

    def test_subset_descriptor(self):
        import numpy as np
        from pyrsa.util.descriptor_utils import subset_descriptor
        descriptors = {'foo': ['bar', 'bar2']}
        self.assertEqual(
                subset_descriptor(descriptors, 0),
                {'foo': ['bar']}
                )
        self.assertEqual(
                subset_descriptor(descriptors, np.array([True, False])),
                {'foo': ['bar']}
                )
        self.assertEqual(
                subset_descriptor(descriptors, (0, 1)),
                {'foo': ['bar', 'bar2']}
                )

    def test_check_descriptor_length_error(self):
        from pyrsa.util.descriptor_utils import check_descriptor_length_error
        descriptors = {'foo': ['bar', 'bar2']}
        check_descriptor_length_error(descriptors, 'test', 2)

    def test_append_obs_descriptors(self):
        from pyrsa.util.descriptor_utils import append_obs_descriptors
        descriptors_1 = {'foo': ['bar1', 'bar2'], 'boo': ['far1']}
        descriptors_2 = {'foo': ['bar3', 'bar4'], 'boo': ['far2']}
        desc_appended = append_obs_descriptors(descriptors_1, descriptors_2)
<<<<<<< HEAD
        assert np.all((desc_appended['foo'] == ['bar%d' % i for i in range(1,5)]))
        assert np.all((desc_appended['boo'] == ['far%d' % i for i in range(1,3)]))
 
=======
        self.assertSequenceEqual(list(desc_appended['foo']),
                                 ['bar%d' % i for i in range(1, 5)])
        self.assertSequenceEqual(list(desc_appended['boo']),
                                 ['far%d' % i for i in range(1, 3)])


>>>>>>> 2568ac4c
if __name__ == '__main__':
    unittest.main()<|MERGE_RESOLUTION|>--- conflicted
+++ resolved
@@ -3,11 +3,7 @@
 """
 test_descriptor_utils
 Test for descriptor utils
-<<<<<<< HEAD
-@author: heiko, adkipnis
-=======
 @author: adkipnis
->>>>>>> 2568ac4c
 """
 
 import unittest
@@ -88,17 +84,11 @@
         descriptors_1 = {'foo': ['bar1', 'bar2'], 'boo': ['far1']}
         descriptors_2 = {'foo': ['bar3', 'bar4'], 'boo': ['far2']}
         desc_appended = append_obs_descriptors(descriptors_1, descriptors_2)
-<<<<<<< HEAD
-        assert np.all((desc_appended['foo'] == ['bar%d' % i for i in range(1,5)]))
-        assert np.all((desc_appended['boo'] == ['far%d' % i for i in range(1,3)]))
- 
-=======
         self.assertSequenceEqual(list(desc_appended['foo']),
                                  ['bar%d' % i for i in range(1, 5)])
         self.assertSequenceEqual(list(desc_appended['boo']),
                                  ['far%d' % i for i in range(1, 3)])
 
 
->>>>>>> 2568ac4c
 if __name__ == '__main__':
     unittest.main()