--- conflicted
+++ resolved
@@ -150,8 +150,19 @@
     def test_cov(self):
         from pyrsa.data import get_cov_from_residuals
         cov = get_cov_from_residuals(self.residuals)
-        
-<<<<<<< HEAD
+
+    def test_cov_list(self):
+        from pyrsa.data import get_cov_from_residuals
+        cov = get_cov_from_residuals(self.res_list)
+        
+    def test_prec(self):
+        from pyrsa.data import get_prec_from_residuals
+        cov = get_prec_from_residuals(self.residuals)
+        
+    def test_prec_list(self):
+        from pyrsa.data import get_prec_from_residuals
+        cov = get_prec_from_residuals(self.res_list)
+
 
 class TestSave(unittest.TestCase):
     def test_dict_conversion(self):
@@ -191,20 +202,7 @@
         assert np.all(data_loaded.obs_descriptors['conds'] == obs_des['conds'])
         assert np.all(data_loaded.channel_descriptors['rois'] == chn_des['rois'])
         assert data_loaded.descriptors['subj'] == 0
-        
-=======
-    def test_cov_list(self):
-        from pyrsa.data import get_cov_from_residuals
-        cov = get_cov_from_residuals(self.res_list)
-        
-    def test_prec(self):
-        from pyrsa.data import get_prec_from_residuals
-        cov = get_prec_from_residuals(self.residuals)
-        
-    def test_prec_list(self):
-        from pyrsa.data import get_prec_from_residuals
-        cov = get_prec_from_residuals(self.res_list)
->>>>>>> fc838449
+
 
 if __name__ == '__main__':
     unittest.main()  