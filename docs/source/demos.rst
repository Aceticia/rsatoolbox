.. _demos:

Demos
=====

.. toctree::
   :maxdepth: 2

<<<<<<< HEAD
   exercise_all
   rescale_partials
=======
   demo_bootstrap
   demo_dataset
   demo_dissimilarities
   demo_unbalanced
   demo_temporal
>>>>>>> e517c3c1
<|MERGE_RESOLUTION|>--- conflicted
+++ resolved
@@ -6,13 +6,9 @@
 .. toctree::
    :maxdepth: 2
 
-<<<<<<< HEAD
-   exercise_all
-   rescale_partials
-=======
    demo_bootstrap
    demo_dataset
    demo_dissimilarities
    demo_unbalanced
    demo_temporal
->>>>>>> e517c3c1
+   rescale_partials