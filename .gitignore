# IDEs
.vscode/

# MAC
.DS_Store

# Byte-compiled / optimized / DLL files
__pycache__/
*.py[cod]
*$py.class

# C extensions
*.so

# Distribution / packaging
.Python
build/
develop-eggs/
dist/
downloads/
eggs/
.eggs/
lib/
lib64/
parts/
sdist/
var/
wheels/
*.egg-info/
.installed.cfg
*.egg
MANIFEST

# PyInstaller
#  Usually these files are written by a python script from a template
#  before PyInstaller builds the exe, so as to inject date/other infos into it.
*.manifest
*.spec

# Installer logs
pip-log.txt
pip-delete-this-directory.txt

# Unit test / coverage reports
htmlcov/
.tox/
.coverage
.coverage.*
.cache
nosetests.xml
coverage.xml
*.cover
.hypothesis/
.pytest_cache/

# Translations
*.mo
*.pot

# Django stuff:
*.log
local_settings.py
db.sqlite3

# Flask stuff:
instance/
.webassets-cache

# Scrapy stuff:
.scrapy

# Sphinx documentation
<<<<<<< HEAD
docs/_build/
docs/source/
=======
docs/build/
>>>>>>> a192e721

# PyBuilder
target/

# Jupyter Notebook
.ipynb_checkpoints

# pyenv
.python-version

# celery beat schedule file
celerybeat-schedule

# SageMath parsed files
*.sage.py

# Environments
.env
.venv
env/
venv/
ENV/
env.bak/
venv.bak/

# Spyder project settings
.spyderproject
.spyproject

# Rope project settings
.ropeproject

# mkdocs documentation
/site

# mypy
.mypy_cache/<|MERGE_RESOLUTION|>--- conflicted
+++ resolved
@@ -70,12 +70,7 @@
 .scrapy
 
 # Sphinx documentation
-<<<<<<< HEAD
-docs/_build/
-docs/source/
-=======
 docs/build/
->>>>>>> a192e721
 
 # PyBuilder
 target/
