[MASTER]

# A comma-separated list of package or module names from where C extensions may
# be loaded. Extensions are loading into the active Python interpreter and may
# run arbitrary code.
extension-pkg-whitelist=

# Specify a score threshold to be exceeded before program exits with error.
fail-under=10.0

# Add files or directories to the blacklist. They should be base names, not
# paths.
ignore=CVS

# Add files or directories matching the regex patterns to the blacklist. The
# regex matches against base names, not paths.
ignore-patterns=

# Python code to execute, usually for sys.path manipulation such as
# pygtk.require().
#init-hook=

# Use multiple processes to speed up Pylint. Specifying 0 will auto-detect the
# number of processors available to use.
jobs=1

# Control the amount of potential inferred values when inferring a single
# object. This can help the performance when dealing with large functions or
# complex, nested conditions.
limit-inference-results=100

# List of plugins (as comma separated values of python module names) to load,
# usually to register additional checkers.
load-plugins=

# Pickle collected data for later comparisons.
persistent=yes

# When enabled, pylint would attempt to guess common misconfiguration and emit
# user-friendly hints instead of false-positive error messages.
suggestion-mode=yes

# Allow loading of arbitrary C extensions. Extensions are imported into the
# active Python interpreter and may run arbitrary code.
unsafe-load-any-extension=no


[MESSAGES CONTROL]

# Only show warnings with the listed confidence levels. Leave empty to show
# all. Valid levels: HIGH, INFERENCE, INFERENCE_FAILURE, UNDEFINED.
confidence=

# Disable the message, report, category or checker with the given id(s). You
# can either give multiple identifiers separated by comma (,) or put this
# option multiple times (only on the command line, not in the configuration
# file where it should appear only once). You can also use "--disable=all" to
# disable everything first and then reenable specific checks. For example, if
# you want to run only the similarities checker, you can use "--disable=all
# --enable=similarities". If you want to run only the classes checker, but have
# no Warning level messages displayed, use "--disable=all --enable=classes
# --disable=W".
disable=print-statement,
        parameter-unpacking,
        unpacking-in-except,
        old-raise-syntax,
        backtick,
        long-suffix,
        old-ne-operator,
        old-octal-literal,
        import-star-module-level,
        non-ascii-bytes-literal,
        raw-checker-failed,
        bad-inline-option,
        locally-disabled,
        file-ignored,
        suppressed-message,
        useless-suppression,
        deprecated-pragma,
        use-symbolic-message-instead,
        apply-builtin,
        basestring-builtin,
        buffer-builtin,
        cmp-builtin,
        coerce-builtin,
        execfile-builtin,
        file-builtin,
        long-builtin,
        raw_input-builtin,
        reduce-builtin,
        standarderror-builtin,
        unicode-builtin,
        xrange-builtin,
        coerce-method,
        delslice-method,
        getslice-method,
        setslice-method,
        no-absolute-import,
        old-division,
        dict-iter-method,
        dict-view-method,
        next-method-called,
        metaclass-assignment,
        indexing-exception,
        raising-string,
        reload-builtin,
        oct-method,
        hex-method,
        nonzero-method,
        cmp-method,
        input-builtin,
        round-builtin,
        intern-builtin,
        unichr-builtin,
        map-builtin-not-iterating,
        zip-builtin-not-iterating,
        range-builtin-not-iterating,
        filter-builtin-not-iterating,
        using-cmp-argument,
        eq-without-hash,
        div-method,
        idiv-method,
        rdiv-method,
        exception-message-attribute,
        invalid-str-codec,
        sys-max-int,
        bad-python3-import,
        deprecated-string-function,
        deprecated-str-translate-call,
        deprecated-itertools-function,
        deprecated-types-field,
        next-method-defined,
        dict-items-not-iterating,
        dict-keys-not-iterating,
        dict-values-not-iterating,
        deprecated-operator-function,
        deprecated-urllib-function,
        xreadlines-attribute,
        deprecated-sys-function,
        exception-escape,
        comprehension-escape,
        no-self-use,
        use-dict-literal

# Enable the message, report, category or checker with the given id(s). You can
# either give multiple identifier separated by comma (,) or put this option
# multiple time (only on the command line, not in the configuration file where
# it should appear only once). See also the "--disable" option for examples.
enable=c-extension-no-member


[REPORTS]

# Python expression which should return a score less than or equal to 10. You
# have access to the variables 'error', 'warning', 'refactor', and 'convention'
# which contain the number of messages in each category, as well as 'statement'
# which is the total number of statements analyzed. This score is used by the
# global evaluation report (RP0004).
evaluation=10.0 - ((float(5 * error + warning + refactor + convention) / statement) * 10)

# Template used to display messages. This is a python new-style format string
# used to format the message information. See doc for all details.
#msg-template=

# Set the output format. Available formats are text, parseable, colorized, json
# and msvs (visual studio). You can also give a reporter class, e.g.
# mypackage.mymodule.MyReporterClass.
output-format=text

# Tells whether to display a full report or only the messages.
reports=no

# Activate the evaluation score.
score=yes


[REFACTORING]

# Maximum number of nested blocks for function / method body
max-nested-blocks=5

# Complete name of functions that never returns. When checking for
# inconsistent-return-statements if a never returning function is called then
# it will be considered as an explicit return statement and no message will be
# printed.
never-returning-functions=sys.exit


[SPELLING]

# Limits count of emitted suggestions for spelling mistakes.
max-spelling-suggestions=4

# Spelling dictionary name. Available dictionaries: none. To make it work,
# install the python-enchant package.
spelling-dict=

# List of comma separated words that should not be checked.
spelling-ignore-words=

# A path to a file that contains the private dictionary; one word per line.
spelling-private-dict-file=

# Tells whether to store unknown words to the private dictionary (see the
# --spelling-private-dict-file option) instead of raising a message.
spelling-store-unknown-words=no


[VARIABLES]

# List of additional names supposed to be defined in builtins. Remember that
# you should avoid defining new builtins when possible.
additional-builtins=

# Tells whether unused global variables should be treated as a violation.
allow-global-unused-variables=yes

# List of strings which can identify a callback function by name. A callback
# name must start or end with one of those strings.
callbacks=cb_,
          _cb

# A regular expression matching the name of dummy variables (i.e. expected to
# not be used).
dummy-variables-rgx=_+$|(_[a-zA-Z0-9_]*[a-zA-Z0-9]+?$)|dummy|^ignored_|^unused_

# Argument names that match this expression will be ignored. Default to name
# with leading underscore.
ignored-argument-names=_.*|^ignored_|^unused_

# Tells whether we should check for unused import in __init__ files.
init-import=no

# List of qualified module names which can have objects that can redefine
# builtins.
redefining-builtins-modules=six.moves,past.builtins,future.builtins,builtins,io


[FORMAT]

# Expected format of line ending, e.g. empty (any line ending), LF or CRLF.
expected-line-ending-format=

# Regexp for a line that is allowed to be longer than the limit.
ignore-long-lines=^\s*(# )?<?https?://\S+>?$

# Number of spaces of indent required inside a hanging or continued line.
indent-after-paren=4

# String used as indentation unit. This is usually "    " (4 spaces) or "\t" (1
# tab).
indent-string='    '

# Maximum number of characters on a single line.
max-line-length=100

# Maximum number of lines in a module.
max-module-lines=1000

# Allow the body of a class to be on the same line as the declaration if body
# contains single statement.
single-line-class-stmt=no

# Allow the body of an if to be on the same line as the test if there is no
# else.
single-line-if-stmt=no


[TYPECHECK]

# List of decorators that produce context managers, such as
# contextlib.contextmanager. Add to this list to register other decorators that
# produce valid context managers.
contextmanager-decorators=contextlib.contextmanager

# List of members which are set dynamically and missed by pylint inference
# system, and so shouldn't trigger E1101 when accessed. Python regular
# expressions are accepted.
generated-members=

# Tells whether missing members accessed in mixin class should be ignored. A
# mixin class is detected if its name ends with "mixin" (case insensitive).
ignore-mixin-members=yes

# Tells whether to warn about missing members when the owner of the attribute
# is inferred to be None.
ignore-none=yes

# This flag controls whether pylint should warn about no-member and similar
# checks whenever an opaque object is returned when inferring. The inference
# can return multiple potential results while evaluating a Python object, but
# some branches might not be evaluated, which results in partial inference. In
# that case, it might be useful to still emit no-member and other checks for
# the rest of the inferred objects.
ignore-on-opaque-inference=yes

# List of class names for which member attributes should not be checked (useful
# for classes with dynamically set attributes). This supports the use of
# qualified names.
ignored-classes=optparse.Values,thread._local,_thread._local

# List of module names for which member attributes should not be checked
# (useful for modules/projects where namespaces are manipulated during runtime
# and thus existing member attributes cannot be deduced by static analysis). It
# supports qualified module names, as well as Unix pattern matching.
ignored-modules=

# Show a hint with possible names when a member name was not found. The aspect
# of finding the hint is based on edit distance.
missing-member-hint=yes

# The minimum edit distance a name should have in order to be considered a
# similar match for a missing member name.
missing-member-hint-distance=1

# The total number of similar names that should be taken in consideration when
# showing a hint for a missing member.
missing-member-max-choices=1

# List of decorators that change the signature of a decorated function.
signature-mutators=


[SIMILARITIES]

# Ignore comments when computing similarities.
ignore-comments=yes

# Ignore docstrings when computing similarities.
ignore-docstrings=yes

# Ignore imports when computing similarities.
ignore-imports=no

# Minimum lines number of a similarity.
min-similarity-lines=4


[MISCELLANEOUS]

# List of note tags to take in consideration, separated by a comma.
notes=FIXME,
      XXX,
      TODO

# Regular expression of note tags to take in consideration.
#notes-rgx=


[BASIC]

# Naming style matching correct argument names.
argument-naming-style=snake_case

# Regular expression matching correct argument names. Overrides argument-
# naming-style.
#argument-rgx=

# Naming style matching correct attribute names.
attr-naming-style=snake_case

# Regular expression matching correct attribute names. Overrides attr-naming-
# style.
#attr-rgx=

# Bad variable names which should always be refused, separated by a comma.
bad-names=foo,
          bar,
          baz,
          toto,
          tutu,
          tata

# Bad variable names regexes, separated by a comma. If names match any regex,
# they will always be refused
bad-names-rgxs=

# Naming style matching correct class attribute names.
class-attribute-naming-style=any

# Regular expression matching correct class attribute names. Overrides class-
# attribute-naming-style.
#class-attribute-rgx=

# Naming style matching correct class names.
class-naming-style=PascalCase

# Regular expression matching correct class names. Overrides class-naming-
# style.
#class-rgx=

# Naming style matching correct constant names.
const-naming-style=UPPER_CASE

# Regular expression matching correct constant names. Overrides const-naming-
# style.
#const-rgx=

# Minimum line length for functions/classes that require docstrings, shorter
# ones are exempt.
docstring-min-length=-1

# Naming style matching correct function names.
function-naming-style=snake_case

# Regular expression matching correct function names. Overrides function-
# naming-style.
#function-rgx=

# Good variable names which should always be accepted, separated by a comma.
good-names=i,
           j,
           k,
           ex,
           Run,
           by,
           t,
<<<<<<< HEAD
           x,
           y,
           z,
           k,
           l,
           X,
           Y,
           Z,
           _
=======
           _,
           df,
           ds
>>>>>>> dd939aa8

# Good variable names regexes, separated by a comma. If names match any regex,
# they will always be accepted
good-names-rgxs=

# Include a hint for the correct naming format with invalid-name.
include-naming-hint=no

# Naming style matching correct inline iteration names.
inlinevar-naming-style=any

# Regular expression matching correct inline iteration names. Overrides
# inlinevar-naming-style.
#inlinevar-rgx=

# Naming style matching correct method names.
method-naming-style=snake_case

# Regular expression matching correct method names. Overrides method-naming-
# style.
#method-rgx=

# Naming style matching correct module names.
module-naming-style=snake_case

# Regular expression matching correct module names. Overrides module-naming-
# style.
#module-rgx=

# Colon-delimited sets of names that determine each other's naming style when
# the name regexes allow several styles.
name-group=

# Regular expression which should only match function or class names that do
# not require a docstring.
no-docstring-rgx=^_

# List of decorators that produce properties, such as abc.abstractproperty. Add
# to this list to register other decorators that produce valid properties.
# These decorators are taken in consideration only for invalid-name.
property-classes=abc.abstractproperty

# Naming style matching correct variable names.
variable-naming-style=snake_case

# Regular expression matching correct variable names. Overrides variable-
# naming-style.
#variable-rgx=


[LOGGING]

# The type of string formatting that logging methods do. `old` means using %
# formatting, `new` is for `{}` formatting.
logging-format-style=old

# Logging modules to check that the string format arguments are in logging
# function parameter format.
logging-modules=logging


[STRING]

# This flag controls whether inconsistent-quotes generates a warning when the
# character used as a quote delimiter is used inconsistently within a module.
check-quote-consistency=no

# This flag controls whether the implicit-str-concat should generate a warning
# on implicit string concatenation in sequences defined over several lines.
check-str-concat-over-line-jumps=no


[DESIGN]

# Maximum number of arguments for function / method.
max-args=5

# Maximum number of attributes for a class (see R0902).
max-attributes=7

# Maximum number of boolean expressions in an if statement (see R0916).
max-bool-expr=5

# Maximum number of branch for function / method body.
max-branches=12

# Maximum number of locals for function / method body.
max-locals=15

# Maximum number of parents for a class (see R0901).
max-parents=7

# Maximum number of public methods for a class (see R0904).
max-public-methods=20

# Maximum number of return / yield for function / method body.
max-returns=6

# Maximum number of statements in function / method body.
max-statements=50

# Minimum number of public methods for a class (see R0903).
min-public-methods=2


[IMPORTS]

# List of modules that can be imported at any level, not just the top level
# one.
allow-any-import-level=

# Allow wildcard imports from modules that define __all__.
allow-wildcard-with-all=no

# Analyse import fallback blocks. This can be used to support both Python 2 and
# 3 compatible code, which means that the block might have code that exists
# only in one or another interpreter, leading to false positives when analysed.
analyse-fallback-blocks=no

# Deprecated modules which should not be used, separated by a comma.
deprecated-modules=optparse,tkinter.tix

# Create a graph of external dependencies in the given file (report RP0402 must
# not be disabled).
ext-import-graph=

# Create a graph of every (i.e. internal and external) dependencies in the
# given file (report RP0402 must not be disabled).
import-graph=

# Create a graph of internal dependencies in the given file (report RP0402 must
# not be disabled).
int-import-graph=

# Force import order to recognize a module as part of the standard
# compatibility libraries.
known-standard-library=

# Force import order to recognize a module as part of a third party library.
known-third-party=enchant

# Couples of modules and preferred modules, separated by a comma.
preferred-modules=


[CLASSES]

# List of method names used to declare (i.e. assign) instance attributes.
defining-attr-methods=__init__,
                      __new__,
                      setUp,
                      __post_init__

# List of member names, which should be excluded from the protected access
# warning.
exclude-protected=_asdict,
                  _fields,
                  _replace,
                  _source,
                  _make

# List of valid names for the first argument in a class method.
valid-classmethod-first-arg=cls

# List of valid names for the first argument in a metaclass class method.
valid-metaclass-classmethod-first-arg=cls


[EXCEPTIONS]

# Exceptions that will emit a warning when being caught. Defaults to
# "BaseException, Exception".
overgeneral-exceptions=BaseException,
                       Exception<|MERGE_RESOLUTION|>--- conflicted
+++ resolved
@@ -415,7 +415,6 @@
            Run,
            by,
            t,
-<<<<<<< HEAD
            x,
            y,
            z,
@@ -424,12 +423,9 @@
            X,
            Y,
            Z,
-           _
-=======
            _,
            df,
            ds
->>>>>>> dd939aa8
 
 # Good variable names regexes, separated by a comma. If names match any regex,
 # they will always be accepted
